<<<<<<< HEAD
import qinfer as qi
import numpy as np

#Function which generate a distribution of multiple uniformly [0,1] distributed values of length NumMulti
#NumMulti usually is the number of uniform distributions we want to sample from dimultaneously, 
#usually chosen as len(OpList), where OpList is the list of operators of the Hamiltonian 
#in the model under consideration

def MultiVariateUniformDistribution(NumMulti, DistroLimits=np.array([[-0.5,1.5]]) ):
    DistroBoundsList = np.repeat(DistroLimits, [NumMulti], axis=0)
    DistroList = list(map(lambda DistroBoundsList: qi.UniformDistribution(DistroBoundsList), DistroBoundsList))
    OutputDistribution = qi.ProductDistribution(DistroList)
    return(OutputDistribution)

def MultiVariateNormalDistributionNocov(NumMulti, mean=None, sigmas=None):
    if mean is None:
        mean = np.repeat(0.5, NumMulti)
    if sigmas is None:
        sigmas = np.repeat(0.25, NumMulti)
    cov_matrix = np.diag(sigmas**2)
    OutputDistribution = qi.MultivariateNormalDistribution(mean, cov_matrix)
    return(OutputDistribution)
    
=======
import qinfer as qi
import numpy as np

#Function which generate a distribution of multiple uniformly [0,1] distributed values of length NumMulti
#NumMulti usually is the number of uniform distributions we want to sample from dimultaneously, 
#usually chosen as len(OpList), where OpList is the list of operators of the Hamiltonian 
#in the model under consideration

def MultiVariateUniformDistribution(NumMulti, DistroLimits=np.array([[-0.5,1.5]]) ):
    DistroBoundsList = np.repeat(DistroLimits, [NumMulti], axis=0)
    DistroList = list(map(lambda DistroBoundsList: qi.UniformDistribution(DistroBoundsList), DistroBoundsList))
    OutputDistribution = qi.ProductDistribution(DistroList)
    return(OutputDistribution)


def MultiVariateNormalDistributionNocov(NumMulti, mean=None, sigmas=None):
    if mean is None:
        mean = np.repeat(0.5, NumMulti)
    if sigmas is None:
        sigmas = np.array([np.repeat(0.15, len(truelist))])
    cov_matrix = np.diag(sigmas[0]**2)
    OutputDistribution = qi.MultivariateNormalDistribution(mean, cov_matrix)
    return(OutputDistribution)

# Replaced the below version of MultiVariateNormalDistributionNocov with the above; not sure which is more recent.

"""
def MultiVariateNormalDistributionNocov(NumMulti, mean=None, sigmas=None):
    if mean is None:
        mean = np.repeat(0.5, NumMulti)
    if sigmas is None:
        sigmas = np.repeat(0.15, NumMulti)
    cov_matrix = np.diag(sigmas**2)
    OutputDistribution = qi.MultivariateNormalDistribution(mean, cov_matrix)
    return(OutputDistribution)
"""    
>>>>>>> ccbc21d9
<|MERGE_RESOLUTION|>--- conflicted
+++ resolved
@@ -1,4 +1,3 @@
-<<<<<<< HEAD
 import qinfer as qi
 import numpy as np
 
@@ -21,42 +20,4 @@
     cov_matrix = np.diag(sigmas**2)
     OutputDistribution = qi.MultivariateNormalDistribution(mean, cov_matrix)
     return(OutputDistribution)
-    
-=======
-import qinfer as qi
-import numpy as np
-
-#Function which generate a distribution of multiple uniformly [0,1] distributed values of length NumMulti
-#NumMulti usually is the number of uniform distributions we want to sample from dimultaneously, 
-#usually chosen as len(OpList), where OpList is the list of operators of the Hamiltonian 
-#in the model under consideration
-
-def MultiVariateUniformDistribution(NumMulti, DistroLimits=np.array([[-0.5,1.5]]) ):
-    DistroBoundsList = np.repeat(DistroLimits, [NumMulti], axis=0)
-    DistroList = list(map(lambda DistroBoundsList: qi.UniformDistribution(DistroBoundsList), DistroBoundsList))
-    OutputDistribution = qi.ProductDistribution(DistroList)
-    return(OutputDistribution)
-
-
-def MultiVariateNormalDistributionNocov(NumMulti, mean=None, sigmas=None):
-    if mean is None:
-        mean = np.repeat(0.5, NumMulti)
-    if sigmas is None:
-        sigmas = np.array([np.repeat(0.15, len(truelist))])
-    cov_matrix = np.diag(sigmas[0]**2)
-    OutputDistribution = qi.MultivariateNormalDistribution(mean, cov_matrix)
-    return(OutputDistribution)
-
-# Replaced the below version of MultiVariateNormalDistributionNocov with the above; not sure which is more recent.
-
-"""
-def MultiVariateNormalDistributionNocov(NumMulti, mean=None, sigmas=None):
-    if mean is None:
-        mean = np.repeat(0.5, NumMulti)
-    if sigmas is None:
-        sigmas = np.repeat(0.15, NumMulti)
-    cov_matrix = np.diag(sigmas**2)
-    OutputDistribution = qi.MultivariateNormalDistribution(mean, cov_matrix)
-    return(OutputDistribution)
-"""    
->>>>>>> ccbc21d9
+    