--- conflicted
+++ resolved
@@ -1,1352 +1,1327 @@
-from __future__ import print_function # so print doesn't show brackets
-import numpy as np
-import scipy as sp
-import os 
-import time
-import copy
-import qinfer as qi
-# import Evo
-import ExpectationValues
-import UserFunctions
-import Distrib as Distributions
-import GenSimQMD_IQLE as gsi
-import ExperimentalDataFunctions as expdt
-import multiPGH as mpgh
-import DataBase 
-import ModelNames
-from MemoryTest import print_loc
-from psutil import virtual_memory
-import RedisSettings as rds
-import PlotQMD 
-import redis
-import pickle
-import matplotlib.pyplot as plt
-pickle.HIGHEST_PROTOCOL=2
-
-global debug_print
-global print_mem_status
-global debug_log_print
-debug_log_print = True
-debug_print = False
-print_mem_status = True
-global_print_loc = False
-
-
-"""
-In this file are class definitions:
-    - ModelLearningClass
-    - reducedModel
-    - modelClassForRemoteBayesFactor
-
-"""
-
-
-def resource_allocation(
-    base_qubits, 
-    base_terms, 
-    max_num_params, 
-    this_model_qubits, 
-    this_model_terms, 
-    num_experiments, 
-    num_particles,
-    given_resource_as_cap=True
-):
-    new_resources = {}
-    if given_resource_as_cap == True:
-        # i.e. reduce number particles for models with fewer params    
-        proportion_of_particles_to_receive = (
-            this_model_terms/max_num_params
-        )
-        print(
-            "Model gets proportion of particles:", 
-            proportion_of_particles_to_receive
-        )
-
-        if proportion_of_particles_to_receive < 1: 
-            new_resources['num_experiments'] = num_experiments
-            new_resources['num_particles'] = max(
-                int(
-                    proportion_of_particles_to_receive
-                    * num_particles
-                ),
-                10
-            )
-        else:
-            new_resources['num_experiments'] = num_experiments
-            new_resources['num_particles'] = num_particles
-
-    else:
-        # increase proportional to number params/qubits 
-        qubit_factor = float(this_model_qubits/base_qubits)
-        terms_factor = float(this_model_terms/base_terms)
-        
-
-        overall_factor = int(qubit_factor * terms_factor)
-
-        if overall_factor > 1: 
-            new_resources['num_experiments'] = overall_factor * num_experiments
-            new_resources['num_particles'] = overall_factor * num_particles
-        else:
-            new_resources['num_experiments'] = num_experiments
-            new_resources['num_particles'] = num_particles
-        
-    print("New resources:", new_resources)
-    return new_resources
-
-
-def time_seconds():
-    # return time in h:m:s format for logging. 
-    import datetime
-    now =  datetime.date.today()
-    hour = datetime.datetime.now().hour
-    minute = datetime.datetime.now().minute
-    second = datetime.datetime.now().second
-    time = str(str(hour)+':'+str(minute)+':'+str(second))
-    return time
-
-
-
-class ModelLearningClass():
-    """
-    Class to learn individual model. Model name is given when initialised. 
-    A host_name and port_number are given to InitialiseNewModel. 
-    The qmd_info dict from Redis is pulled and pickled to find
-    the true model and other QMD parameters needed. 
-    A GenSimModel is set which details the SMCUpdater
-    used to update the posterior distribution. 
-    UpdateModel calls the updater in a loop of n_experiments. 
-    The final parameter estimates are set as the mean of the
-    posterior distribution after n_experiments wherein n_particles 
-    are sampled per experiment (set in qmd_info). 
-    
-    """
-
-    def __init__(
-        self, 
-        name, 
-        num_probes=20, 
-        probe_dict=None, 
-        qid=0,
-        log_file='QMD_log.log', 
-        modelID=0
-    ):
-        self.VolumeList = np.array([])  
-        self.Name = name
-        # self.LatexTerm = DataBase.latex_name_ising(self.Name)
-        self.Dimension = DataBase.get_num_qubits(name)
-        self.NumExperimentsToDate = 0
-        self.BayesFactors = {}
-        self.log_file = log_file
-        self.Q_id = qid
-        self.ModelID = int(modelID)
- 
-    
-    def log_print(self, to_print_list):
-        identifier = str(str(time_seconds()) +" [QML "+ str(self.ModelID) +"]")
-        if type(to_print_list)!=list:
-            to_print_list = list(to_print_list)
-
-        print_strings = [str(s) for s in to_print_list]
-        to_print = " ".join(print_strings)
-        with open(self.log_file, 'a') as write_log_file:
-            print(identifier, str(to_print), file=write_log_file)
-
-
-    
-    def InitialiseNewModel(
-        self, 
-        trueoplist,
-        modeltrueparams,
-        simoplist, 
-        simparams, simopnames, 
-        numparticles, modelID, 
-        growth_generator,
-        use_time_dep_true_params=False, 
-        time_dep_true_params=None,
-        resample_thresh=0.5, resampler_a = 0.95, pgh_prefactor = 1.0,
-        store_partices_weights=False, checkloss=True, 
-        gaussian=True,
-        use_exp_custom=True, enable_sparse=True,
-        debug_directory=None, qle=True, 
-        host_name='localhost', 
-        port_number=6379, qid=0, log_file='QMD_log.log'
-    ):
-       
-        # self.log_print(["QID=", qid])
-        self.log_print(["QML for ", self.Name])
-        rds_dbs = rds.databases_from_qmd_id(host_name, port_number, qid)
-        qmd_info_db = rds_dbs['qmd_info_db'] 
-        init_model_print_loc = False
-        qmd_info = pickle.loads(qmd_info_db.get('QMDInfo'))
-        self.ProbeDict = pickle.loads(qmd_info_db['ProbeDict'])
-        self.NumParticles = qmd_info['num_particles']
-        self.NumExperiments = qmd_info['num_experiments']
-        self.GrowthGenerator = growth_generator
-
-        base_resources = qmd_info['base_resources']
-        base_num_qubits = base_resources['num_qubits']
-        base_num_terms = base_resources['num_terms']
-        this_model_num_qubits = DataBase.get_num_qubits(self.Name)
-        this_model_num_terms = len(
-            DataBase.get_constituent_names_from_name(self.Name)
-        )
-
-        max_num_params = UserFunctions.max_num_parameter_estimate[
-            self.GrowthGenerator
-        ]
-
-        if qmd_info['reallocate_resources']==True:
-            new_resources = resource_allocation(
-                base_qubits = base_num_qubits, 
-                base_terms = base_num_terms, 
-                max_num_params = max_num_params, 
-                this_model_qubits = this_model_num_qubits, 
-                this_model_terms = this_model_num_terms, 
-                num_experiments = self.NumExperiments, 
-                num_particles = self.NumParticles
-            )
-
-            self.NumExperiments = new_resources['num_experiments']
-            self.NumParticles = new_resources['num_particles']
-            self.log_print(
-                [
-                'After resource reallocation, QML on', self.Name, 
-                '\n\tParticles:', self.NumParticles, 
-                '\n\tExperiments:', self.NumExperiments, 
-                ]
-            )
-        self.NumProbes = qmd_info['num_probes']
-        self.ResamplerThresh = qmd_info['resampler_thresh']
-        self.ResamplerA = qmd_info['resampler_a']
-        self.PGHPrefactor = qmd_info['pgh_prefactor']
-        self.StoreParticlesWeights = qmd_info['store_particles_weights']
-        self.QHL_plots = qmd_info['qhl_plots']
-        self.ResultsDirectory = qmd_info['results_directory']
-        self.TrueOpList = qmd_info['true_oplist']
-        self.TrueParams = qmd_info['true_params']
-        self.TrueOpName  = qmd_info['true_name']
-        self.UseTimeDepTrueModel = qmd_info['use_time_dep_true_params']
-        self.TimeDepTrueParams = qmd_info['time_dep_true_params']
-        self.NumTimeDepTrueParams = qmd_info['num_time_dependent_true_params']
-        self.QLE = qmd_info['qle']
-        self.UseExpCustom = qmd_info['use_exp_custom']
-        self.ExpComparisonTol = qmd_info['compare_linalg_exp_tol']
-        self.UseExperimentalData = qmd_info['use_experimental_data']
-        self.MeasurementType = qmd_info['measurement_type']
-        self.ExperimentalMeasurements = qmd_info['experimental_measurements']
-        self.ExperimentalMeasurementTimes = qmd_info['experimental_measurement_times']
-        self.SimOpsNames = simopnames
-        print_loc(print_location=init_model_print_loc)
-        
-
-        self.SimOpList  = np.asarray(simoplist)
-        self.SimParams = np.asarray([simparams[0]])
-
-        individual_terms_in_name = DataBase.get_constituent_names_from_name(
-            self.Name
-        )
-
-        for i in range(len(individual_terms_in_name)):
-            term = individual_terms_in_name[i]
-            term_mtx = DataBase.compute(term)
-            if np.all(term_mtx==self.SimOpList[i]) is False:
-                print("[QML] UNEQUAL SIM OP LIST / TERM MATRICES.")
-                print("==> INSPECT PRIORS ORDERING.")
-                self.log_print(
-                    [
-                    "Term", term, 
-                    "\ncalculated mtx:", term_mtx, 
-                    "\nSimOpList:", self.SimOpList[i]
-                    ]
-                )
-            # else:
-            #     print("term:", term)
-            #     print("calculated mtx:", term_mtx )
-            #     print("sim op list:", self.SimOpList[i] )
-
-
-
-        # self.log_print(["True oplist:", self.TrueOpList ])
-        # self.log_print(["Sim oplist:", self.SimOpList])
-        # self.log_print(["learning true params:", self.TrueParams])
-        self.EnableSparse = enable_sparse
-        self.checkQLoss = True
-        print_loc(print_location=init_model_print_loc)
-        """        
-        self.log_print(['True params', self.TrueParams, '\n true op list:',
-            self.TrueOpList, 'true op name:', self.TrueOpName]
-        )
-        self.log_print(['SimOpsNames:', self.SimOpsNames, 
-            '\n\tSimOpList:\n', self.SimOpList, 
-            '\n\t SimParams:', self.SimParams]
-        )
-        """    
-        if debug_directory is not None: 
-            self.debugSave = True
-            self.debugDirectory = debug_directory 
-        else:            
-            self.debugSave = False
-        num_params = len(self.SimOpList)
-
-        self.PriorSpecificTerms = qmd_info['prior_specific_terms']
-#         if gaussian:
-#             # Use a normal distribution
-#             self.log_print(["Normal distribution generated"])
-#             means = self.TrueParams[0:num_params]
-#             if num_params > len(self.TrueParams):
-#                 for i in range(len(self.TrueParams), num_params):
-#                     means.append(self.TrueParams[i%len(self.TrueParams)])
-# #            self.Prior = Distributions.MultiVariateNormalDistributionNocov(num_params)
-            
-#             self.PriorSpecificTerms = qmd_info['prior_specific_terms']
-            
-#             if (
-#                 qmd_info['model_priors'] is not None
-#                 and 
-#                 DataBase.alph(self.Name) in list(qmd_info['model_priors'].keys()) 
-#             ):
-#                 self.PriorSpecificTerms = (
-#                     qmd_info['model_priors'][DataBase.alph(self.Name)]
-#                 )
-
-#             self.Prior = Distributions.normal_distribution_ising(
-#                 term = self.Name,
-#                 specific_terms = self.PriorSpecificTerms
-#             )
-#         else:
-#             self.log_print(["Uniform distribution generated"])
- 
-#             self.Prior = Distributions.uniform_distribution_ising(
-#                 term = self.Name
-#             )
-        log_identifier=str("QML "+str(self.ModelID))
-
-        self.Prior = Distributions.get_prior(
-            model_name = self.Name, 
-            gaussian = gaussian, 
-            param_minimum = qmd_info['param_min'],
-            param_maximum = qmd_info['param_max'], 
-            param_normal_mean = qmd_info['param_mean'], 
-            param_normal_sigma = qmd_info['param_sigma'], 
-            random_mean=False, 
-            specific_terms = self.PriorSpecificTerms, 
-            log_file = self.log_file, 
-            log_identifier = log_identifier
-        )
-    
-#            self.Prior = Distributions.MultiVariateUniformDistribution(num_params) #the prior distribution is on the model we want to test i.e. the one implemented in the simulator
-	  
-        self.GenSimModel = gsi.GenSimQMD_IQLE(
-            oplist=self.SimOpList, 
-            modelparams=self.SimParams, 
-            true_oplist=self.TrueOpList, 
-            trueparams=self.TrueParams,
-            truename=self.TrueOpName, 
-            use_time_dep_true_model = self.UseTimeDepTrueModel,
-            time_dep_true_params = self.TimeDepTrueParams,
-            num_time_dep_true_params = self.NumTimeDepTrueParams,
-            num_probes=self.NumProbes,
-            measurement_type = self.MeasurementType,
-            use_experimental_data = self.UseExperimentalData,
-            experimental_measurements = self.ExperimentalMeasurements,
-            experimental_measurement_times=self.ExperimentalMeasurementTimes, 
-            probe_dict=self.ProbeDict, probecounter=0, solver='scipy',
-            trotter=True, qle=self.QLE, use_exp_custom=self.UseExpCustom,
-            exp_comparison_tol = self.ExpComparisonTol,
-            enable_sparse=self.EnableSparse, model_name=self.Name,
-            log_file=self.log_file, log_identifier=log_identifier
-        ) 
-
-        self.Updater = qi.SMCUpdater(
-            self.GenSimModel, 
-            self.NumParticles,
-            self.Prior, 
-            resample_thresh=self.ResamplerThresh , 
-            resampler=qi.LiuWestResampler(a=self.ResamplerA),
-            debug_resampling=False
-        )
-
-        self.InitialPrior = []
-        for i in range(len(self.SimParams[0])):
-            self.InitialPrior.append(
-                self.Updater.posterior_marginal(idx_param=i)
-            )
-
-        self.Inv_Field = [
-            item[0] for item in self.GenSimModel.expparams_dtype[1:] 
-        ]
-        self.Heuristic = mpgh.multiPGH(
-            self.Updater, 
-            inv_field=self.Inv_Field
-        )
-        
-        # if checkloss == True or self.checkQLoss==True:     
-        #     self.QLosses = np.array([])
-        self.QLosses = []
-        self.TrackLogTotLikelihood = np.array([])
-        self.TrackTime = np.array([]) #only for debugging
-        self.Particles = np.array([])
-        self.Weights = np.array([])
-        self.ResampleEpochs = []
-        self.Experiment = self.Heuristic()   
-        self.ExperimentsHistory = np.array([])
-        self.FinalParams = np.empty([len(self.SimOpList),2]) #average and standard deviation at the final step of the parameters inferred distributions
-        print_loc(print_location=init_model_print_loc)
-        self.log_print(['Initialization Ready'])
-
-    def UpdateModel(
-        self, 
-        n_experiments=None, 
-        sigma_threshold=10**-13,
-        checkloss=True
-    ):
-        # self.NumExperiments = n_experiments
-
-        # if self.checkQLoss == True: 
-        #     self.QLosses = np.empty(self.NumExperiments)
-        self.Covars= np.empty(self.NumExperiments)
-        self.TrackEval = []
-        self.TrackCovMatrices = []
-        self.TrackTime =np.empty(self.NumExperiments)#only for debugging
-    
-        self.Particles = np.empty([self.NumParticles, 
-            len(self.SimParams[0]), self.NumExperiments]
-        )
-        self.Weights = np.empty([self.NumParticles, self.NumExperiments])
-        self.DistributionMeans = np.empty([self.NumExperiments])
-        self.DistributionStdDevs = np.empty([self.NumExperiments])
-        
-        self.Experiment = self.Heuristic()    
-        self.SigmaThresh = sigma_threshold   #This is the value of the Norm of the COvariance matrix which stops the IQLE 
-        self.LogTotLikelihood=[] #log_total_likelihood
-
-        self.datum_gather_cumulative_time = 0
-        self.update_cumulative_time = 0
-        self.learned_est_means = {}
-        
-        self.TrueParamsDict = {}
-        
-
-        true_params_names = DataBase.get_constituent_names_from_name(
-            self.TrueOpName
-        )
-
-        for i in range(len(true_params_names)):
-            term = true_params_names[i]
-            true_param_val = self.TrueParams[i]
-            self.TrueParamsDict[term] = true_param_val
-
-        all_params_for_q_loss = list(
-            set(true_params_names).union(self.SimOpsNames)
-        )
-        param_indices = {}
-        for op_name in self.SimOpsNames:
-            param_indices[op_name] = self.SimOpsNames.index(op_name)
-
-
-        for istep in range(self.NumExperiments):
-            if (istep%300 == 0):
-                # print so we can see how far along algorithm is. 
-                self.log_print(
-                    [
-                    "Experiment", istep
-                    ]
-                )
-
-            self.Experiment =  self.Heuristic()
-            print_loc(global_print_loc)
-            self.Experiment[0][0] = self.Experiment[0][0] * self.PGHPrefactor
-            if self.UseExperimentalData:
-                t = self.Experiment[0][0]
-                nearest = expdt.nearestAvailableExpTime(
-                    times=self.ExperimentalMeasurementTimes,
-                    t=t
-                )
-                self.Experiment[0][0] = nearest
-            
-            self.NumExperimentsToDate += 1
-            print_loc(global_print_loc)
-            if istep == 0:
-                print_loc(global_print_loc)
-                self.log_print(['Initial time selected > ',
-                    str(self.Experiment[0][0])]
-                )
-            
-            self.TrackTime[istep] = self.Experiment[0][0]
-            true_params = np.array([[self.TrueParams[0]]])
-            
-            before_datum = time.time()
-
-#            self.log_print(
-#                [
-#                'Getting Datum'
-#                ]
-#            )
-
-
-            self.Datum = self.GenSimModel.simulate_experiment(
-                self.SimParams,
-                self.Experiment,
-                repeat=1
-            ) # TODO reconsider repeat number
-            after_datum = time.time()
-            self.datum_gather_cumulative_time+=after_datum-before_datum
-            
-            exp_t = self.Experiment[0][0]
-            before_upd = time.time()
-            ## Call updater to update distribution based on datum
-            self.Updater.update(self.Datum, self.Experiment)
-            after_upd = time.time()
-            self.update_cumulative_time+=after_upd-before_upd
-            
-            if self.Updater.just_resampled:
-                self.ResampleEpochs.append(istep)
-            
-            print_loc(global_print_loc)
-
-            if len(self.Experiment[0]) < 3:
-                print_loc(global_print_loc)
-                self.covmat = self.Updater.est_covariance_mtx()
-                self.VolumeList = np.append(self.VolumeList, self.covmat)
-                print_loc(global_print_loc)
-
-            else:
-                print_loc(global_print_loc)
-                self.covmat = self.Updater.est_covariance_mtx()
-                self.VolumeList = np.append(self.VolumeList,  
-                    np.linalg.det( sp.linalg.sqrtm(self.covmat) )
-                )
-                print_loc(global_print_loc)
-            
-            self.TrackEval.append(self.Updater.est_mean())
-            self.TrackCovMatrices.append(self.Updater.est_covariance_mtx())
-
-            print_loc(global_print_loc)
-            self.Covars[istep] = np.linalg.norm(
-                self.Updater.est_covariance_mtx()
-            )
-            print_loc(global_print_loc)
-            self.Particles[:, :, istep] = self.Updater.particle_locations
-            #self.Weights[:, istep] = self.Updater.particle_weights
-
-            self.NewEval = self.Updater.est_mean()
-            print_loc(global_print_loc)
-
-
-               
-            if (
-                checkloss == True 
-                # and istep%10 == 0
-            ): 
-                quadratic_loss = 0
-                for param in all_params_for_q_loss:
-                    if param in self.SimOpsNames:
-                        learned_param = self.NewEval[param_indices[param]]
-                    else:
-                        learned_param = 0
-
-                    if param in true_params_names:
-                        true_param = self.TrueParamsDict[param]
-                    else:
-                        true_param = 0
-                    # print("[QML] param:", param, "learned param:", learned_param, "\t true param:", true_param)
-                    quadratic_loss += (learned_param - true_param)**2
-                self.QLosses.append(quadratic_loss)
-
-                if False: # can be reinstated to stop learning when volume converges
-                    if self.debugSave: 
-                        self.debug_store()
-                    self.log_print(['Final time selected > ',
-                        str(self.Experiment[0][0])]
-                    )
-                    print('Exiting learning for Reaching Num. Prec. \
-                         -  Iteration Number ' + str(istep)
-                    )
-                    for iterator in range(len(self.FinalParams)):
-                        self.FinalParams[iterator]= [
-                            #np.mean(self.Particles[:,iterator,istep]), 
-                            self.Updater.est_mean(),
-                            np.std(self.Particles[:,iterator,istep])
-                        ]
-                        print('Final Parameters mean and stdev:'+
-                            str(self.FinalParams[iterator])
-                        ) 
-                    self.LogTotLikelihood=(
-                        self.Updater.log_total_likelihood                
-                    )
-                    # self.QLosses=(np.resize(self.QLosses, (1,istep)))[0]
-                    self.Covars=(np.resize(self.Covars, (1,istep)))[0]
-                    self.Particles = self.Particles[:, :, 0:istep]
-                    self.Weights = self.Weights[:, 0:istep]
-                    self.TrackTime = self.TrackTime[0:istep] 
-                    break 
-            
-            if self.Covars[istep]<self.SigmaThresh and False: 
-                # can be reinstated to stop learning when volume converges
-                if self.debugSave: 
-                    self.debug_store()
-                self.log_print(['Final time selected > ',
-                    str(self.Experiment[0][0])]
-                )
-                self.log_print(['Exiting learning for Reaching Cov. \
-                    Norm. Thrshold of ', str(self.Covars[istep])]
-                )
-                self.log_print([' at Iteration Number ' , str(istep)]) 
-                for iterator in range(len(self.FinalParams)):
-                    self.FinalParams[iterator]= [
-#                        np.mean(self.Particles[:,iterator,istep]), 
-                        self.Updater.est_mean(),
-                        np.std(self.Particles[:,iterator,istep])
-                    ]
-                    self.log_print(['Final Parameters mean and stdev:',
-                        str(self.FinalParams[iterator])]
-                    )
-                self.LogTotLikelihood=self.Updater.log_total_likelihood
-                # if checkloss == True: 
-                #     self.QLosses=(
-                #         (np.resize(self.QLosses, (1,istep)))[0]
-                #     )
-                
-                self.Covars=(np.resize(self.Covars, (1,istep)))[0]
-                self.Particles = self.Particles[:, :, 0:istep]
-                self.Weights = self.Weights[:, 0:istep]
-                self.TrackTime = self.TrackTime[0:istep]
-                
-                break 
-            
-            if istep == self.NumExperiments-1:
-                self.log_print(["Results for QHL on ", self.Name])
-                self.log_print(['Final time selected >',
-                    str(self.Experiment[0][0])]
-                )
-                self.LogTotLikelihood=self.Updater.log_total_likelihood
-                #from pympler import asizeof
-                self.log_print(['Cumulative time.\t Datum:',
-                    self.datum_gather_cumulative_time, '\t Update:',
-                    self.update_cumulative_time]
-                )
-        
-                #self.log_print(['Sizes:\t updater:', asizeof.asizeof(self.Updater), '\t GenSim:', asizeof.asizeof(self.GenSimModel) ])
-                if self.debugSave: 
-                    self.debug_store()
-                
-                self.LearnedParameters = {}
-                self.FinalSigmas  = {}
-                for iterator in range(len(self.FinalParams)):
-                    self.FinalParams[iterator]= [
-#                        np.mean(self.Particles[:,iterator,istep-1]), 
-                        self.Updater.est_mean()[iterator],
-                        np.std(self.Particles[:,iterator,istep-1])
-                    ]
-                    self.log_print([
-                        'Final Parameters mean and stdev (term ',
-                        self.SimOpsNames[iterator] , '):',
-                        str(self.FinalParams[iterator])]
-                    )
-                    self.LearnedParameters[self.SimOpsNames[iterator]] = (
-                        self.FinalParams[iterator][0]
-                    )
-                    self.FinalSigmas[self.SimOpsNames[iterator]] = (
-                        self.FinalParams[iterator][1]
-                    )
-
-#                plt.savefig(posterior_plot,'posterior.png')
-            
-
-            if debug_print:
-                self.log_print(["step ", istep])
-                self.log_print( ["has params: ", self.NewEval])
-                self.log_print(["log total likelihood:",
-                    self.TrackLogTotLikelihood[-1]]
-                )
-
-
-    def resetPrior(self):
-        print("[QML]\n\n\n\n\IN RESET PRIOR\n\n\n")
-        self.Updater.prior = self.Prior
-        self.Updater = qi.SMCUpdater(self.GenSimModel,
-            self.NumParticles, self.Prior, 
-            resample_thresh=self.ResamplerThresh,
-            resampler = qi.LiuWestResampler(a=self.ResamplerA),
-            debug_resampling=False
-        )
-        self.Heuristic = mpgh.multiPGH(self.Updater, 
-            self.SimOpList, inv_field=self.Inv_Field
-        )
-        return 1
-        
-        
-    def learned_info_dict(self):
-        """
-        Place essential information after learning has occured into a dict. 
-        This can be used to recreate the model on another node. 
-        
-        """
-
-        all_post_margs = []
-        for i in range(len(self.FinalParams)):
-            all_post_margs.append(
-                self.Updater.posterior_marginal(idx_param=i)
-            )
-
-        learned_info = {}
-        learned_info['times'] = self.TrackTime
-        learned_info['final_params'] = self.FinalParams
-        learned_info['normalization_record'] = self.Updater.normalization_record
-        learned_info['log_total_likelihood'] = self.Updater.log_total_likelihood
-        learned_info['data_record'] = self.Updater.data_record
-        learned_info['name'] = self.Name
-        learned_info['model_id'] = self.ModelID
-        learned_info['updater'] = pickle.dumps(self.Updater, protocol=2) # TODO regenerate this from mean and std_dev instead of saving it
-        learned_info['final_prior'] = self.Updater.prior # TODO regenerate this from mean and std_dev instead of saving it
-        learned_info['initial_prior'] = self.InitialPrior
-        """
-         1st is still the initial prior! that object does not get updated by the learning!
-        	modify e.g. using the functions defined in /QML_lib/Distrib.py
-         2nd is fine
-        """
-
-        learned_info['posterior_marginal'] = all_post_margs
-        learned_info['initial_params'] = self.SimParams
-        learned_info['volume_list'] = self.VolumeList
-        learned_info['track_eval'] = self.TrackEval
-        learned_info['track_cov_matrices'] = self.TrackCovMatrices
-        learned_info['resample_epochs'] = self.ResampleEpochs
-        learned_info['quadratic_losses'] = self.QLosses
-        learned_info['learned_parameters'] = self.LearnedParameters
-        learned_info['final_sigmas'] = self.FinalSigmas
-        learned_info['cov_matrix'] = self.covmat
-        learned_info['num_particles'] = self.NumParticles
-        learned_info['num_experiments'] = self.NumExperiments
-        learned_info['growth_generator'] = self.GrowthGenerator
-        if self.StoreParticlesWeights or self.QHL_plots:
-            learned_info ['particles'] = self.Particles
-            learned_info['weights'] = self.Weights
-
-        if DataBase.alph(self.Name) == DataBase.alph(self.TrueOpName):
-            print(
-                "[QML] End of learning. Model", 
-                self.ModelID, 
-                "Prior mean", self.Updater.est_mean()
-            )
-            print("Samples from prior:", 
-                self.Prior.sample(10)
-            )
-
-            pickle.dump(
-                self.Updater, 
-                open(
-                    str(
-                        self.ResultsDirectory
-                        + '/TrueModUpdater.p'
-                    ),
-                    'wb'
-                )
-            )
-
-        return learned_info
-        
-        
-    
-    def UpdateKLogTotLikelihood(self, epoch, tpool, stepnum):
-        # Calcalate total log likelihood when the model finishes, compared with all previously completed but still active models. 
-        
-        mytpool = np.setdiff1d(tpool, self.TrackTime[-stepnum-1:-1])
-        
-        self.TrackLogTotLikelihood = np.append(
-            self.TrackLogTotLikelihood, LogL_UpdateCalc(self, tpool)
-        )
-
-
-    def addBayesFactor(self, compared_with, bayes_factor):
-        if compared_with in self.BayesFactors: 
-            self.BayesFactors[compared_with].append(bayes_factor)
-        else: 
-            self.BayesFactors[compared_with] = [bayes_factor]
-            
-            
-    def store_particles(self, debug_dir=None):
-        if debug_dir is not None: 
-            save_dir = debug_dir
-        elif self.debugDirectory is not None: 
-            save_dir = self.debugDirectory
-        else: 
-            self.log_print([
-                "Need to pass debug_dir to QML.debug_save function"]
-            )
-            return False            
-        if not os.path.exists(save_dir):
-            os.makedirs(save_dir)            
-        
-        save_file =  save_dir+'/particles_mod_' +str(self.ModelID)+'.dat'
-        
-        particle_file = open(save_file, 'w')
-        particle_file.write("\n".join(str(elem) for elem in self.Particles.T))
-        particle_file.close()
-        
-    def store_covariances(self, debug_dir=None):
-        if debug_dir is not None: 
-            save_dir = debug_dir
-        elif self.debugDirectory is not None: 
-            save_dir = self.debugDirectory
-        else: 
-            self.log_print(["Need to pass debug_dir to QML.debug_save function"])
-            return False            
-        if not os.path.exists(save_dir):
-            os.makedirs(save_dir)            
-        
-        save_file =  save_dir+'/covariances_mod_' +str(self.ModelID)+'.dat'
-        particle_file = open(save_file, 'w')
-        particle_file.write("\n".join(str(elem) for elem in self.Covars))
-        particle_file.close()
-        
-    def debug_store(self, debug_dir=None): ## Adjust what gets stored here
-        self.store_particles(debug_dir=debug_dir)
-        self.store_covariances(debug_dir=debug_dir)
-        
-    def plotDistributionProgression(self, 
-        renormalise=False, 
-        save_to_file=None
-    ):
-        PlotQMD.plotDistributionProgressionQML(
-            mod = self,
-            num_steps_to_show = 2, 
-            show_means = True,
-            renormalise = renormalise,
-            save_to_file = save_to_file
-        )           
-        
-        
-        
-### Reduced class with only essential information saved ###
-class reducedModel():
-    """
-    Class holds what is required for updates only. 
-    i.e. 
-        - times learned over
-        - final parameters
-        - oplist
-        - true_oplist (?) needed to regenerate GenSimModel identically (necessary?)
-        - true_params (?)
-        - resample_thresh
-        - resample_a [are resampling params needed only for updates?]
-        - Prior (specified by mean and std_dev?)
-    
-    Then initialises an updater and GenSimModel which are used for updates. 
-    """
-    def __init__(
-        self, 
-        model_name, sim_oplist, 
-        true_oplist, true_params,
-        numparticles, modelID, 
-        resample_thresh=0.5, resample_a=0.9, qle=True,
-        probe_dict= None, qid=0,
-        host_name='localhost', port_number=6379,
-        log_file='QMD_log.log'
-    ):
-
-        rds_dbs = rds.databases_from_qmd_id(
-            host_name, 
-            port_number, 
-            qid
-        )
-        qmd_info_db = rds_dbs['qmd_info_db'] 
-        #print("In reduced model. rds_dbs:", rds_dbs)
-      #  print("QMD INFO DB has type", type(qmd_info_db), "\n", qmd_info_db)
-        
-        self.Name = model_name
-        self.ModelID = modelID
-        self.SimOpList = sim_oplist
-        self.ModelID = modelID
-        qmd_info = pickle.loads(qmd_info_db.get('QMDInfo'))
-        self.ProbeDict = pickle.loads(qmd_info_db['ProbeDict'])
-        self.MeasurementType = qmd_info['measurement_type']
-        self.ExperimentalMeasurements = qmd_info['experimental_measurements']
-        self.UseExperimentalData = qmd_info['use_experimental_data']
-        # self.NumParticles = qmd_info['num_particles']
-        # self.NumExperiments = qmd_info['num_experiments']
-        self.NumProbes = qmd_info['num_probes']
-        self.ResamplerThresh = qmd_info['resampler_thresh']
-        self.ResamplerA = qmd_info['resampler_a']
-        self.PGHPrefactor = qmd_info['pgh_prefactor']
-        self.TrueOpList = qmd_info['true_oplist']
-        self.TrueParams = qmd_info['true_params']
-        self.TrueOpName  = qmd_info['true_name']
-        self.QLE = qmd_info['qle']
-        self.UseExpCustom = qmd_info['use_exp_custom']
-        self.StoreParticlesWeights = qmd_info[
-            'store_particles_weights'
-        ]
-        self.BayesFactors = {}
-        self.NumQubits = DataBase.get_num_qubits(self.Name)
-        self.HostName = host_name
-        self.PortNumber = port_number
-        self.Q_id = qid
-        self.log_file = log_file
-        self.expectation_values = {}
-        
-        
-    def log_print(self, to_print_list):
-        identifier = str(str(time_seconds()) +
-            "[QML:Reduced "+ str(self.ModelID) +"; QMD "+str(self.Q_id)+"]"
-        )
-        if type(to_print_list)!=list:
-            to_print_list = list(to_print_list)
-
-        print_strings = [str(s) for s in to_print_list]
-        to_print = " ".join(print_strings)
-        with open(self.log_file, 'a') as write_log_file:
-            print(identifier, str(to_print), file=write_log_file)
-    
-        
-        
-    def updateLearnedValues(self, learned_info=None):
-        """
-        Pass a dict, learned_info, with essential info on 
-        reconstructing the state of the model, updater and GenSimModel
-        
-        """
-
-        rds_dbs = rds.databases_from_qmd_id(
-            self.HostName, self.PortNumber, self.Q_id
-        )
-        learned_models_info = rds_dbs['learned_models_info']
-
-        if learned_info is None:
-            model_id_float = float(self.ModelID)
-            model_id_str = str(model_id_float)
-            try:
-                learned_info = pickle.loads(
-                    learned_models_info.get(model_id_str), 
-                    encoding='latin1'
-                ) # TODO telling pickle which encoding was used, though I'm not sure why/where that encoding was given...        
-            except:
-                print("model_id_str: ", model_id_str)
-                print("model id: ", self.ModelID)
-                print("learned info keys:, ", learned_models_info.keys())
-                print("learned info:, ", learned_models_info.get(model_id_str))
-        self.NumParticles = learned_info['num_particles']
-        self.NumExperiments = learned_info['num_experiments']
-
-        self.Times = learned_info['times']
-        self.FinalParams = learned_info['final_params'] # should be final params from learning process
-        self.SimParams_Final = np.array([[self.FinalParams[0,0]]]) # TODO this won't work for multiple parameters
-        self.Prior = learned_info['final_prior'] # TODO this can be recreated from finalparams, but how for multiple params?
-        self._normalization_record = learned_info['normalization_record']
-        self.log_total_likelihod = learned_info['log_total_likelihood']
-        self.VolumeList = learned_info['volume_list'] 
-        self.TrackEval = np.array(learned_info['track_eval'])
-        self.TrackCovMatrices = np.array(learned_info['track_cov_matrices'])
-        self.ResampleEpochs = learned_info['resample_epochs']
-        self.QuadraticLosses = learned_info['quadratic_losses']
-        self.LearnedParameters = learned_info['learned_parameters']
-        self.FinalSigmas = learned_info['final_sigmas']
-        self.cov_matrix = learned_info['cov_matrix']
-        self.GrowthGenerator = learned_info['growth_generator']
-
-        self.LatexTerm = UserFunctions.get_latex_name(
-            name = self.Name,
-            growth_generator = self.GrowthGenerator
-        )
-
-        self.TrackParameterEstimates = {}
-        num_params = np.shape(self.TrackEval)[1]
-        max_exp = np.shape(self.TrackEval)[0] -1
-        for i in range(num_params):
-            for term in self.LearnedParameters.keys():
-                if self.LearnedParameters[term] == self.TrackEval[max_exp][i]:
-                    self.TrackParameterEstimates[term] = self.TrackEval[:,i]
-
-
-        try:
-            self.Particles = np.array(learned_info['particles'])
-            self.Weights = np.array(learned_info['weights'])
-        except:
-            self.Particles = 'Particles not stored.'
-            self.Weights = 'Weights not stored.'
-        
-        sim_params = list(self.FinalParams[:,0])
-        self.LearnedHamiltonian = np.tensordot(
-            sim_params, 
-            self.SimOpList, 
-            axes=1
-        )
-
-
-    def compute_expectation_values(
-        self, 
-        times = [],
-        plot_probe_path = None,
-        probe = None #  TODO generalise probe
-    ):
-        # TODO expectation_values dict only for |++> probe as is.
-        if probe is None and plot_probe_path is None:
-            probe  = ExpectationValues.n_qubit_plus_state(self.NumQubits)
-        else:
-
-            plot_probe_dict = pickle.load(
-                open(plot_probe_path, 'rb')
-            )
-            probe = plot_probe_dict[self.NumQubits]
-        self.log_print(
-            [
-            "Computing expectation values.", 
-            "\nMeasurement Type:", self.MeasurementType, 
-            "\nLearnedHamiltonian", self.LearnedHamiltonian,
-            "\nPlotProbePath:", plot_probe_path, 
-            "\nProbe:", probe
-            ]
-        )
-
-        for t in times:
-                self.expectation_values[t] = UserFunctions.expectation_value_wrapper(
-                    method=self.MeasurementType,
-                    ham = self.LearnedHamiltonian, 
-                    t = t,
-                    state = probe
-                )
-
-            # if self.UseExperimentalData:
-            #     # self.expectation_values[t] = Evo.hahn_evolution(
-            #     self.expectation_values[t] = Evo.expectation_value_wrapper(
-            #         method='hahn',
-            #         ham = self.LearnedHamiltonian, 
-            #         t = t,
-            #         state = probe
-            #     )
-
-            # else:
-            #     self.expectation_values[t] = (
-            #         # Evo.traced_expectation_value_project_one_qubit_plus(
-            #         Evo.expectation_value_wrapper(
-            #             method='trace_all_but_first',
-            #             ham = self.LearnedHamiltonian, 
-            #             t = t,
-            #             state = probe
-            #         )
-            #     )
-
-
-    def r_squared(
-        self, 
-        min_time = 0,
-        max_time = None 
-    ):
-        exp_times = sorted(list(self.ExperimentalMeasurements.keys()))
-        if max_time is None:
-            max_time = max(exp_times)
-
-        min_time = expdt.nearestAvailableExpTime(exp_times, min_time)
-        max_time = expdt.nearestAvailableExpTime(exp_times, max_time)
-        min_data_idx = exp_times.index(min_time)
-        max_data_idx = exp_times.index(max_time)
-        exp_times = exp_times[min_data_idx:max_data_idx]
-        exp_data = [
-            self.ExperimentalMeasurements[t] for t in exp_times
-        ]
-        # probe = np.array([0.5, 0.5, 0.5, 0.5+0j]) # TODO generalise
-        probe  = ExpectationValues.n_qubit_plus_state(self.NumQubits)
-
-        datamean = np.mean(exp_data[0:max_data_idx])
-        datavar = np.sum( (exp_data[0:max_data_idx] - datamean)**2  )
-
-        ham = self.LearnedHamiltonian
-
-        #print(exp_times)
-        sum_of_residuals = 0
-        
-        available_expectation_values = sorted(list(self.expectation_values.keys()))
-        self.r_squared_of_t = {}
-        for t in exp_times:
-            # TODO if use_experimental_data is False, call full expectatino value function isntead
-            if t in available_expectation_values:
-                sim = self.expectation_values[t]
-            else:
-                # if self.UseExperimentalData==True:
-                #     # sim = ExpectationValues.hahn_evolution(
-                #     sim = UserFunctions.expectation_value_wrapper(
-                #         method='hahn',
-                #         ham=ham, t=t, state=probe
-                #     )
-
-                # else:
-                #     # sim = ExpectationValues.traced_expectation_value_project_one_qubit_plus(
-                #     sim = UserFunctions.expectation_value_wrapper(
-                #         method='trace_all_but_first',
-                #         ham=ham, t=t, state=probe
-                #     )
-
-                sim = UserFunctions.expectation_value_wrapper(
-                    method=self.MeasurementType,
-                    ham=ham, t=t, state=probe
-                )
-                self.expectation_values[t] = sim
-
-            true = self.ExperimentalMeasurements[t]
-            diff_squared = (sim - true)**2
-            sum_of_residuals += diff_squared
-            self.r_squared_of_t[t] = 1 - sum_of_residuals/datavar
-
-        Rsq = 1 - sum_of_residuals/datavar
-        
-        return Rsq
-
-
-    def r_squared_by_epoch(
-        self, 
-        min_time=0,
-        max_time=None,
-        num_points=10 # maximum number of epochs to take R^2 at
-    ):
-        
-        exp_times = sorted(list(self.ExperimentalMeasurements.keys()))
-        if max_time is None:
-            max_time = max(exp_times)
-
-        min_time = expdt.nearestAvailableExpTime(exp_times, min_time)
-        max_time = expdt.nearestAvailableExpTime(exp_times, max_time)
-        min_data_idx = exp_times.index(min_time)
-        max_data_idx = exp_times.index(max_time)
-        exp_times = exp_times[min_data_idx:max_data_idx]
-        exp_data = [
-            self.ExperimentalMeasurements[t] for t in exp_times
-        ]
-        # probe = np.array([0.5, 0.5, 0.5, 0.5+0j]) # TODO generalise
-        probe  = ExpectationValues.n_qubit_plus_state(self.NumQubits)
-
-        datamean = np.mean(exp_data[0:max_data_idx])
-        datavar = np.sum( (exp_data[0:max_data_idx] - datamean)**2  )
-        r_squared_by_epoch =  {}
-        spaced_epochs = np.round(
-            np.linspace(
-                0, 
-                self.NumExperiments-1, 
-                min(self.NumExperiments, num_points))
-        )
-        
-        for e in spaced_epochs:
-
-            ham = np.tensordot(
-                self.TrackEval[int(e)], 
-                self.SimOpList, 
-                axes=1
-            ) # the Hamiltonian this model held at epoch e
-            sum_of_residuals = 0
-            available_expectation_values = sorted(
-                list(self.expectation_values.keys())
-            )
-            for t in exp_times:
-                sim = UserFunctions.expectation_value_wrapper(
-                    method=self.MeasurementType,
-                    ham=ham, 
-                    t=t, 
-                    state=probe
-                )
-
-                # if self.UseExperimentalData==True:
-                #     # sim = ExpectationValues.hahn_evolution(
-                #     sim = UserFunctions.expectation_value_wrapper(
-                #         method='hahn',
-                #         ham=ham, 
-                #         t=t, 
-                #         state=probe
-                #     )
-                # else:
-                #     # sim = ExpectationValues.traced_expectation_value_project_one_qubit_plus(
-                #     sim = UserFunctions.expectation_value_wrapper(
-                #         method='trace_all_but_first',
-                #         ham=ham, 
-                #         t=t, 
-                #         state=probe
-                #     )
-
-                true = self.ExperimentalMeasurements[t]
-                diff_squared = (sim - true)**2
-                sum_of_residuals += diff_squared
-
-            Rsq = 1 - sum_of_residuals/datavar
-            r_squared_by_epoch[e] = Rsq
-
-        return r_squared_by_epoch
-
-
-    
-#        self.GenSimModel = gsi.GenSimQMD_IQLE(oplist=self.SimOpList, modelparams=self.SimParams_Final, true_oplist = self.TrueOpList, trueparams = self.TrueParams, truename=self.TrueOpName,             use_experimental_data = self.UseExperimentalData,
-#            experimental_measurements = self.ExperimentalMeasurements,
-#            experimental_measurement_times=(
-#                self.ExperimentalMeasurementTimes
-#            ),             
-#model_name=self.Name, probe_dict = self.ProbeDict)    # probelist=self.TrueOpList,
-#        self.Updater = qi.SMCUpdater(self.GenSimModel, self.NumParticles, self.Prior, resample_thresh=self.ResamplerThresh , resampler = qi.LiuWestResampler(a=self.ResamplerA), debug_resampling=False) ## TODO does the reduced model instance need an updater or GenSimModel?
-#        self.Updater._normalization_record = self._normalization_record
- 
-        
-        
-        
-        
-        
-class modelClassForRemoteBayesFactor():
-    """
-    When Bayes factors are calculated remotely (ie on RQ workers), 
-    they require SMCUpdaters etc to do calculations. 
-    This class captures the minimum required to enable these calculations. 
-    These are pickled by the ModelLearningClass to a redis database: 
-    this class unpickles the useful information and generates new instances 
-    of GenSimModel etc. to use in those calculations. 
-    
-    """
-
-
-    def __init__(
-            self,
-            modelID,
-            host_name='localhost',
-            port_number=6379,
-            qid=0,
-            log_file='QMD_log.log'
-        ):
-
-        rds_dbs = rds.databases_from_qmd_id(
-            host_name, 
-            port_number, 
-            qid
-        )
-        qmd_info_db = rds_dbs['qmd_info_db'] 
-        learned_models_info = rds_dbs['learned_models_info']
-    
-        model_id_float = float(modelID)
-        model_id_str = str(model_id_float)
-        try:
-            learned_model_info = pickle.loads(
-                learned_models_info.get(model_id_str), 
-                encoding='latin1'
-            )        
-        except:
-            learned_model_info = pickle.loads(
-                learned_models_info.get(model_id_str)
-            )        
-
-        qmd_info = pickle.loads(qmd_info_db.get('QMDInfo'))
-
-        self.ProbeDict = pickle.loads(qmd_info_db['ProbeDict'])
-        self.ModelID = modelID
-        self.NumParticles = qmd_info['num_particles']
-        self.NumProbes = qmd_info['num_probes']
-        self.PlotProbePath = qmd_info['plot_probe_file']
-        self.ResamplerThresh = qmd_info['resampler_thresh']
-        self.ResamplerA = qmd_info['resampler_a']
-        self.PGHPrefactor = qmd_info['pgh_prefactor']
-        self.TrueOpList = qmd_info['true_oplist']
-        self.TrueParams = qmd_info['true_params']
-        self.TrueOpName  = qmd_info['true_name']
-        self.UseExpCustom = qmd_info['use_exp_custom']
-        self.MeasurementType = qmd_info['measurement_type']
-        self.UseExperimentalData = qmd_info['use_experimental_data']
-        self.ExperimentalMeasurements = qmd_info['experimental_measurements']
-        self.ExperimentalMeasurementTimes = qmd_info['experimental_measurement_times']
-
-        self.log_file = log_file
-        self.Q_id = qid
-
-        self.Name = learned_model_info['name']
-        op = DataBase.operator(self.Name)
-        self.SimOpList = op.constituents_operators # todo, put this in a lighter function
-        self.Times = learned_model_info['times']
-        self.FinalParams = learned_model_info['final_params'] 
-        self.SimParams_Final = np.array([[self.FinalParams[0,0]]]) # TODO this won't work for multiple parameters
-        self.InitialParams = learned_model_info['initial_params']
-        
-        self.Prior = learned_model_info['final_prior'] # TODO this can be recreated from finalparams, but how for multiple params?
-        self.PosteriorMarginal = learned_model_info['posterior_marginal']
-        self.InitialPrior = learned_model_info['initial_prior']
-        self._normalization_record = learned_model_info['normalization_record']
-        self.log_likelihood = learned_model_info['log_total_likelihood']
-        
-        log_identifier = str("Bayes "+str(self.ModelID)) 
-                
-        self.GenSimModel = gsi.GenSimQMD_IQLE(
-            oplist=self.SimOpList,
-            modelparams=self.SimParams_Final, 
-            true_oplist = self.TrueOpList,
-            trueparams = self.TrueParams, 
-            truename=self.TrueOpName,
-            measurement_type = self.MeasurementType,
-            use_experimental_data = self.UseExperimentalData,
-            experimental_measurements = self.ExperimentalMeasurements,
-            experimental_measurement_times=(
-                self.ExperimentalMeasurementTimes
-            ),             
-            model_name=self.Name, num_probes = self.NumProbes, 
-            probe_dict=self.ProbeDict, log_file=self.log_file,
-            log_identifier=log_identifier
-        )    
-<<<<<<< HEAD
-        self.Updater = qi.SMCUpdater(
-            self.GenSimModel, 
-            self.NumParticles,
-            self.Prior, 
-            resample_thresh=self.ResamplerThresh , 
-            resampler=qi.LiuWestResampler(a=self.ResamplerA), 
-            debug_resampling=False
-        )
-        if DataBase.alph(self.Name) == DataBase.alph(self.TrueOpName):
-            print(
-                "[QML] modelForBF Model", self.ModelID, 
-                "Prior mean:", 
-                self.Updater.est_mean()
-            )
-            print("Samples from prior:", 
-                self.Prior.sample(10)
-            )
-        self.Updater._normalization_record = self._normalization_record
-        self.Updater.log_likelihood = self.log_likelihood
-=======
-#         self.Updater = qi.SMCUpdater(
-#             self.GenSimModel, 
-#             self.NumParticles,
-#             self.Prior, 
-#             resample_thresh=self.ResamplerThresh , 
-#             resampler=qi.LiuWestResampler(a=self.ResamplerA), 
-#             debug_resampling=False
-#         )
-#         self.Updater._normalization_record = self._normalization_record
-#         self.Updater.log_likelihood = self.log_likelihood
-        """
-         normalization_record and log_likelihood should be reset when the new model is created for BF calculation
-         why are they inherited from the old ones?
-        """
->>>>>>> 37051faa
-        # print(
-        #     "Providing prior to BF model instance {}:\n{}".format(
-        #             self.ModelID, 
-        #             self.Prior
-        #         ),
-        #     "\n updater.est_mean():", self.Updater.est_mean()
-        # )
-
-
-        #self.GenSimModel = pickle.loads(learned_model_info['gen_sim_model'])
-<<<<<<< HEAD
-        # self.Updater = pickle.loads(learned_model_info['updater'])
-=======
-        self.Updater = pickle.loads(learned_model_info['updater'])
->>>>>>> 37051faa
-        # TODO not clear which is quicker: generating new instance of classes/updater or unpickling every time.
-        del qmd_info, learned_model_info
-        
-        # could pickle updaters to a redis db for updaters, but first construct these model classes each time a BF is to be computed. 
-
-    def log_print(self, to_print_list):
-        identifier = str(str(time_seconds()) +
-            "[QML:Bayes "+ str(self.ModelID) +"; QMD "+str(self.Q_id)+"]"
-        )
-        if type(to_print_list)!=list:
-            to_print_list = list(to_print_list)
-
-        print_strings = [str(s) for s in to_print_list]
-        to_print = " ".join(print_strings)
-        with open(self.log_file, 'a') as write_log_file:
-            print(identifier, str(to_print), file=write_log_file)
-        
-
-
+from __future__ import print_function # so print doesn't show brackets
+import numpy as np
+import scipy as sp
+import os 
+import time
+import copy
+import qinfer as qi
+# import Evo
+import ExpectationValues
+import UserFunctions
+import Distrib as Distributions
+import GenSimQMD_IQLE as gsi
+import ExperimentalDataFunctions as expdt
+import multiPGH as mpgh
+import DataBase 
+import ModelNames
+from MemoryTest import print_loc
+from psutil import virtual_memory
+import RedisSettings as rds
+import PlotQMD 
+import redis
+import pickle
+import matplotlib.pyplot as plt
+pickle.HIGHEST_PROTOCOL=2
+
+global debug_print
+global print_mem_status
+global debug_log_print
+debug_log_print = True
+debug_print = False
+print_mem_status = True
+global_print_loc = False
+
+
+"""
+In this file are class definitions:
+    - ModelLearningClass
+    - reducedModel
+    - modelClassForRemoteBayesFactor
+
+"""
+
+
+def resource_allocation(
+    base_qubits, 
+    base_terms, 
+    max_num_params, 
+    this_model_qubits, 
+    this_model_terms, 
+    num_experiments, 
+    num_particles,
+    given_resource_as_cap=True
+):
+    new_resources = {}
+    if given_resource_as_cap == True:
+        # i.e. reduce number particles for models with fewer params    
+        proportion_of_particles_to_receive = (
+            this_model_terms/max_num_params
+        )
+        print(
+            "Model gets proportion of particles:", 
+            proportion_of_particles_to_receive
+        )
+
+        if proportion_of_particles_to_receive < 1: 
+            new_resources['num_experiments'] = num_experiments
+            new_resources['num_particles'] = max(
+                int(
+                    proportion_of_particles_to_receive
+                    * num_particles
+                ),
+                10
+            )
+        else:
+            new_resources['num_experiments'] = num_experiments
+            new_resources['num_particles'] = num_particles
+
+    else:
+        # increase proportional to number params/qubits 
+        qubit_factor = float(this_model_qubits/base_qubits)
+        terms_factor = float(this_model_terms/base_terms)
+        
+
+        overall_factor = int(qubit_factor * terms_factor)
+
+        if overall_factor > 1: 
+            new_resources['num_experiments'] = overall_factor * num_experiments
+            new_resources['num_particles'] = overall_factor * num_particles
+        else:
+            new_resources['num_experiments'] = num_experiments
+            new_resources['num_particles'] = num_particles
+        
+    print("New resources:", new_resources)
+    return new_resources
+
+
+def time_seconds():
+    # return time in h:m:s format for logging. 
+    import datetime
+    now =  datetime.date.today()
+    hour = datetime.datetime.now().hour
+    minute = datetime.datetime.now().minute
+    second = datetime.datetime.now().second
+    time = str(str(hour)+':'+str(minute)+':'+str(second))
+    return time
+
+
+
+class ModelLearningClass():
+    """
+    Class to learn individual model. Model name is given when initialised. 
+    A host_name and port_number are given to InitialiseNewModel. 
+    The qmd_info dict from Redis is pulled and pickled to find
+    the true model and other QMD parameters needed. 
+    A GenSimModel is set which details the SMCUpdater
+    used to update the posterior distribution. 
+    UpdateModel calls the updater in a loop of n_experiments. 
+    The final parameter estimates are set as the mean of the
+    posterior distribution after n_experiments wherein n_particles 
+    are sampled per experiment (set in qmd_info). 
+    
+    """
+
+    def __init__(
+        self, 
+        name, 
+        num_probes=20, 
+        probe_dict=None, 
+        qid=0,
+        log_file='QMD_log.log', 
+        modelID=0
+    ):
+        self.VolumeList = np.array([])  
+        self.Name = name
+        # self.LatexTerm = DataBase.latex_name_ising(self.Name)
+        self.Dimension = DataBase.get_num_qubits(name)
+        self.NumExperimentsToDate = 0
+        self.BayesFactors = {}
+        self.log_file = log_file
+        self.Q_id = qid
+        self.ModelID = int(modelID)
+ 
+    
+    def log_print(self, to_print_list):
+        identifier = str(str(time_seconds()) +" [QML "+ str(self.ModelID) +"]")
+        if type(to_print_list)!=list:
+            to_print_list = list(to_print_list)
+
+        print_strings = [str(s) for s in to_print_list]
+        to_print = " ".join(print_strings)
+        with open(self.log_file, 'a') as write_log_file:
+            print(identifier, str(to_print), file=write_log_file)
+
+
+    
+    def InitialiseNewModel(
+        self, 
+        trueoplist,
+        modeltrueparams,
+        simoplist, 
+        simparams, simopnames, 
+        numparticles, modelID, 
+        growth_generator,
+        use_time_dep_true_params=False, 
+        time_dep_true_params=None,
+        resample_thresh=0.5, resampler_a = 0.95, pgh_prefactor = 1.0,
+        store_partices_weights=False, checkloss=True, 
+        gaussian=True,
+        use_exp_custom=True, enable_sparse=True,
+        debug_directory=None, qle=True, 
+        host_name='localhost', 
+        port_number=6379, qid=0, log_file='QMD_log.log'
+    ):
+       
+        # self.log_print(["QID=", qid])
+        self.log_print(["QML for ", self.Name])
+        rds_dbs = rds.databases_from_qmd_id(host_name, port_number, qid)
+        qmd_info_db = rds_dbs['qmd_info_db'] 
+        init_model_print_loc = False
+        qmd_info = pickle.loads(qmd_info_db.get('QMDInfo'))
+        self.ProbeDict = pickle.loads(qmd_info_db['ProbeDict'])
+        self.NumParticles = qmd_info['num_particles']
+        self.NumExperiments = qmd_info['num_experiments']
+        self.GrowthGenerator = growth_generator
+
+        base_resources = qmd_info['base_resources']
+        base_num_qubits = base_resources['num_qubits']
+        base_num_terms = base_resources['num_terms']
+        this_model_num_qubits = DataBase.get_num_qubits(self.Name)
+        this_model_num_terms = len(
+            DataBase.get_constituent_names_from_name(self.Name)
+        )
+
+        max_num_params = UserFunctions.max_num_parameter_estimate[
+            self.GrowthGenerator
+        ]
+
+        if qmd_info['reallocate_resources']==True:
+            new_resources = resource_allocation(
+                base_qubits = base_num_qubits, 
+                base_terms = base_num_terms, 
+                max_num_params = max_num_params, 
+                this_model_qubits = this_model_num_qubits, 
+                this_model_terms = this_model_num_terms, 
+                num_experiments = self.NumExperiments, 
+                num_particles = self.NumParticles
+            )
+
+            self.NumExperiments = new_resources['num_experiments']
+            self.NumParticles = new_resources['num_particles']
+            self.log_print(
+                [
+                'After resource reallocation, QML on', self.Name, 
+                '\n\tParticles:', self.NumParticles, 
+                '\n\tExperiments:', self.NumExperiments, 
+                ]
+            )
+        self.NumProbes = qmd_info['num_probes']
+        self.ResamplerThresh = qmd_info['resampler_thresh']
+        self.ResamplerA = qmd_info['resampler_a']
+        self.PGHPrefactor = qmd_info['pgh_prefactor']
+        self.StoreParticlesWeights = qmd_info['store_particles_weights']
+        self.QHL_plots = qmd_info['qhl_plots']
+        self.ResultsDirectory = qmd_info['results_directory']
+        self.TrueOpList = qmd_info['true_oplist']
+        self.TrueParams = qmd_info['true_params']
+        self.TrueOpName  = qmd_info['true_name']
+        self.UseTimeDepTrueModel = qmd_info['use_time_dep_true_params']
+        self.TimeDepTrueParams = qmd_info['time_dep_true_params']
+        self.NumTimeDepTrueParams = qmd_info['num_time_dependent_true_params']
+        self.QLE = qmd_info['qle']
+        self.UseExpCustom = qmd_info['use_exp_custom']
+        self.ExpComparisonTol = qmd_info['compare_linalg_exp_tol']
+        self.UseExperimentalData = qmd_info['use_experimental_data']
+        self.MeasurementType = qmd_info['measurement_type']
+        self.ExperimentalMeasurements = qmd_info['experimental_measurements']
+        self.ExperimentalMeasurementTimes = qmd_info['experimental_measurement_times']
+        self.SimOpsNames = simopnames
+        print_loc(print_location=init_model_print_loc)
+        
+
+        self.SimOpList  = np.asarray(simoplist)
+        self.SimParams = np.asarray([simparams[0]])
+
+        individual_terms_in_name = DataBase.get_constituent_names_from_name(
+            self.Name
+        )
+
+        for i in range(len(individual_terms_in_name)):
+            term = individual_terms_in_name[i]
+            term_mtx = DataBase.compute(term)
+            if np.all(term_mtx==self.SimOpList[i]) is False:
+                print("[QML] UNEQUAL SIM OP LIST / TERM MATRICES.")
+                print("==> INSPECT PRIORS ORDERING.")
+                self.log_print(
+                    [
+                    "Term", term, 
+                    "\ncalculated mtx:", term_mtx, 
+                    "\nSimOpList:", self.SimOpList[i]
+                    ]
+                )
+            # else:
+            #     print("term:", term)
+            #     print("calculated mtx:", term_mtx )
+            #     print("sim op list:", self.SimOpList[i] )
+
+
+
+        # self.log_print(["True oplist:", self.TrueOpList ])
+        # self.log_print(["Sim oplist:", self.SimOpList])
+        # self.log_print(["learning true params:", self.TrueParams])
+        self.EnableSparse = enable_sparse
+        self.checkQLoss = True
+        print_loc(print_location=init_model_print_loc)
+        """        
+        self.log_print(['True params', self.TrueParams, '\n true op list:',
+            self.TrueOpList, 'true op name:', self.TrueOpName]
+        )
+        self.log_print(['SimOpsNames:', self.SimOpsNames, 
+            '\n\tSimOpList:\n', self.SimOpList, 
+            '\n\t SimParams:', self.SimParams]
+        )
+        """    
+        if debug_directory is not None: 
+            self.debugSave = True
+            self.debugDirectory = debug_directory 
+        else:            
+            self.debugSave = False
+        num_params = len(self.SimOpList)
+
+        self.PriorSpecificTerms = qmd_info['prior_specific_terms']
+#         if gaussian:
+#             # Use a normal distribution
+#             self.log_print(["Normal distribution generated"])
+#             means = self.TrueParams[0:num_params]
+#             if num_params > len(self.TrueParams):
+#                 for i in range(len(self.TrueParams), num_params):
+#                     means.append(self.TrueParams[i%len(self.TrueParams)])
+# #            self.Prior = Distributions.MultiVariateNormalDistributionNocov(num_params)
+            
+#             self.PriorSpecificTerms = qmd_info['prior_specific_terms']
+            
+#             if (
+#                 qmd_info['model_priors'] is not None
+#                 and 
+#                 DataBase.alph(self.Name) in list(qmd_info['model_priors'].keys()) 
+#             ):
+#                 self.PriorSpecificTerms = (
+#                     qmd_info['model_priors'][DataBase.alph(self.Name)]
+#                 )
+
+#             self.Prior = Distributions.normal_distribution_ising(
+#                 term = self.Name,
+#                 specific_terms = self.PriorSpecificTerms
+#             )
+#         else:
+#             self.log_print(["Uniform distribution generated"])
+ 
+#             self.Prior = Distributions.uniform_distribution_ising(
+#                 term = self.Name
+#             )
+        log_identifier=str("QML "+str(self.ModelID))
+
+        self.Prior = Distributions.get_prior(
+            model_name = self.Name, 
+            gaussian = gaussian, 
+            param_minimum = qmd_info['param_min'],
+            param_maximum = qmd_info['param_max'], 
+            param_normal_mean = qmd_info['param_mean'], 
+            param_normal_sigma = qmd_info['param_sigma'], 
+            random_mean=False, 
+            specific_terms = self.PriorSpecificTerms, 
+            log_file = self.log_file, 
+            log_identifier = log_identifier
+        )
+    
+#            self.Prior = Distributions.MultiVariateUniformDistribution(num_params) #the prior distribution is on the model we want to test i.e. the one implemented in the simulator
+	  
+        self.GenSimModel = gsi.GenSimQMD_IQLE(
+            oplist=self.SimOpList, 
+            modelparams=self.SimParams, 
+            true_oplist=self.TrueOpList, 
+            trueparams=self.TrueParams,
+            truename=self.TrueOpName, 
+            use_time_dep_true_model = self.UseTimeDepTrueModel,
+            time_dep_true_params = self.TimeDepTrueParams,
+            num_time_dep_true_params = self.NumTimeDepTrueParams,
+            num_probes=self.NumProbes,
+            measurement_type = self.MeasurementType,
+            use_experimental_data = self.UseExperimentalData,
+            experimental_measurements = self.ExperimentalMeasurements,
+            experimental_measurement_times=self.ExperimentalMeasurementTimes, 
+            probe_dict=self.ProbeDict, probecounter=0, solver='scipy',
+            trotter=True, qle=self.QLE, use_exp_custom=self.UseExpCustom,
+            exp_comparison_tol = self.ExpComparisonTol,
+            enable_sparse=self.EnableSparse, model_name=self.Name,
+            log_file=self.log_file, log_identifier=log_identifier
+        ) 
+
+        self.Updater = qi.SMCUpdater(
+            self.GenSimModel, 
+            self.NumParticles,
+            self.Prior, 
+            resample_thresh=self.ResamplerThresh , 
+            resampler=qi.LiuWestResampler(a=self.ResamplerA),
+            debug_resampling=False
+        )
+
+        self.InitialPrior = []
+        for i in range(len(self.SimParams[0])):
+            self.InitialPrior.append(
+                self.Updater.posterior_marginal(idx_param=i)
+            )
+
+        self.Inv_Field = [
+            item[0] for item in self.GenSimModel.expparams_dtype[1:] 
+        ]
+        self.Heuristic = mpgh.multiPGH(
+            self.Updater, 
+            inv_field=self.Inv_Field
+        )
+        
+        # if checkloss == True or self.checkQLoss==True:     
+        #     self.QLosses = np.array([])
+        self.QLosses = []
+        self.TrackLogTotLikelihood = np.array([])
+        self.TrackTime = np.array([]) #only for debugging
+        self.Particles = np.array([])
+        self.Weights = np.array([])
+        self.ResampleEpochs = []
+        self.Experiment = self.Heuristic()   
+        self.ExperimentsHistory = np.array([])
+        self.FinalParams = np.empty([len(self.SimOpList),2]) #average and standard deviation at the final step of the parameters inferred distributions
+        print_loc(print_location=init_model_print_loc)
+        self.log_print(['Initialization Ready'])
+
+    def UpdateModel(
+        self, 
+        n_experiments=None, 
+        sigma_threshold=10**-13,
+        checkloss=True
+    ):
+        # self.NumExperiments = n_experiments
+
+        # if self.checkQLoss == True: 
+        #     self.QLosses = np.empty(self.NumExperiments)
+        self.Covars= np.empty(self.NumExperiments)
+        self.TrackEval = []
+        self.TrackCovMatrices = []
+        self.TrackTime =np.empty(self.NumExperiments)#only for debugging
+    
+        self.Particles = np.empty([self.NumParticles, 
+            len(self.SimParams[0]), self.NumExperiments]
+        )
+        self.Weights = np.empty([self.NumParticles, self.NumExperiments])
+        self.DistributionMeans = np.empty([self.NumExperiments])
+        self.DistributionStdDevs = np.empty([self.NumExperiments])
+        
+        self.Experiment = self.Heuristic()    
+        self.SigmaThresh = sigma_threshold   #This is the value of the Norm of the COvariance matrix which stops the IQLE 
+        self.LogTotLikelihood=[] #log_total_likelihood
+
+        self.datum_gather_cumulative_time = 0
+        self.update_cumulative_time = 0
+        self.learned_est_means = {}
+        
+        self.TrueParamsDict = {}
+        
+
+        true_params_names = DataBase.get_constituent_names_from_name(
+            self.TrueOpName
+        )
+
+        for i in range(len(true_params_names)):
+            term = true_params_names[i]
+            true_param_val = self.TrueParams[i]
+            self.TrueParamsDict[term] = true_param_val
+
+        all_params_for_q_loss = list(
+            set(true_params_names).union(self.SimOpsNames)
+        )
+        param_indices = {}
+        for op_name in self.SimOpsNames:
+            param_indices[op_name] = self.SimOpsNames.index(op_name)
+
+
+        for istep in range(self.NumExperiments):
+            if (istep%300 == 0):
+                # print so we can see how far along algorithm is. 
+                self.log_print(
+                    [
+                    "Experiment", istep
+                    ]
+                )
+
+            self.Experiment =  self.Heuristic()
+            print_loc(global_print_loc)
+            self.Experiment[0][0] = self.Experiment[0][0] * self.PGHPrefactor
+            if self.UseExperimentalData:
+                t = self.Experiment[0][0]
+                nearest = expdt.nearestAvailableExpTime(
+                    times=self.ExperimentalMeasurementTimes,
+                    t=t
+                )
+                self.Experiment[0][0] = nearest
+            
+            self.NumExperimentsToDate += 1
+            print_loc(global_print_loc)
+            if istep == 0:
+                print_loc(global_print_loc)
+                self.log_print(['Initial time selected > ',
+                    str(self.Experiment[0][0])]
+                )
+            
+            self.TrackTime[istep] = self.Experiment[0][0]
+            true_params = np.array([[self.TrueParams[0]]])
+            
+            before_datum = time.time()
+
+#            self.log_print(
+#                [
+#                'Getting Datum'
+#                ]
+#            )
+
+
+            self.Datum = self.GenSimModel.simulate_experiment(
+                self.SimParams,
+                self.Experiment,
+                repeat=1
+            ) # TODO reconsider repeat number
+            after_datum = time.time()
+            self.datum_gather_cumulative_time+=after_datum-before_datum
+            
+            exp_t = self.Experiment[0][0]
+            before_upd = time.time()
+            ## Call updater to update distribution based on datum
+            self.Updater.update(self.Datum, self.Experiment)
+            after_upd = time.time()
+            self.update_cumulative_time+=after_upd-before_upd
+            
+            if self.Updater.just_resampled:
+                self.ResampleEpochs.append(istep)
+            
+            print_loc(global_print_loc)
+
+            if len(self.Experiment[0]) < 3:
+                print_loc(global_print_loc)
+                self.covmat = self.Updater.est_covariance_mtx()
+                self.VolumeList = np.append(self.VolumeList, self.covmat)
+                print_loc(global_print_loc)
+
+            else:
+                print_loc(global_print_loc)
+                self.covmat = self.Updater.est_covariance_mtx()
+                self.VolumeList = np.append(self.VolumeList,  
+                    np.linalg.det( sp.linalg.sqrtm(self.covmat) )
+                )
+                print_loc(global_print_loc)
+            
+            self.TrackEval.append(self.Updater.est_mean())
+            self.TrackCovMatrices.append(self.Updater.est_covariance_mtx())
+
+            print_loc(global_print_loc)
+            self.Covars[istep] = np.linalg.norm(
+                self.Updater.est_covariance_mtx()
+            )
+            print_loc(global_print_loc)
+            self.Particles[:, :, istep] = self.Updater.particle_locations
+            #self.Weights[:, istep] = self.Updater.particle_weights
+
+            self.NewEval = self.Updater.est_mean()
+            print_loc(global_print_loc)
+
+
+               
+            if (
+                checkloss == True 
+                # and istep%10 == 0
+            ): 
+                quadratic_loss = 0
+                for param in all_params_for_q_loss:
+                    if param in self.SimOpsNames:
+                        learned_param = self.NewEval[param_indices[param]]
+                    else:
+                        learned_param = 0
+
+                    if param in true_params_names:
+                        true_param = self.TrueParamsDict[param]
+                    else:
+                        true_param = 0
+                    # print("[QML] param:", param, "learned param:", learned_param, "\t true param:", true_param)
+                    quadratic_loss += (learned_param - true_param)**2
+                self.QLosses.append(quadratic_loss)
+
+                if False: # can be reinstated to stop learning when volume converges
+                    if self.debugSave: 
+                        self.debug_store()
+                    self.log_print(['Final time selected > ',
+                        str(self.Experiment[0][0])]
+                    )
+                    print('Exiting learning for Reaching Num. Prec. \
+                         -  Iteration Number ' + str(istep)
+                    )
+                    for iterator in range(len(self.FinalParams)):
+                        self.FinalParams[iterator]= [
+                            #np.mean(self.Particles[:,iterator,istep]), 
+                            self.Updater.est_mean(),
+                            np.std(self.Particles[:,iterator,istep])
+                        ]
+                        print('Final Parameters mean and stdev:'+
+                            str(self.FinalParams[iterator])
+                        ) 
+                    self.LogTotLikelihood=(
+                        self.Updater.log_total_likelihood                
+                    )
+                    # self.QLosses=(np.resize(self.QLosses, (1,istep)))[0]
+                    self.Covars=(np.resize(self.Covars, (1,istep)))[0]
+                    self.Particles = self.Particles[:, :, 0:istep]
+                    self.Weights = self.Weights[:, 0:istep]
+                    self.TrackTime = self.TrackTime[0:istep] 
+                    break 
+            
+            if self.Covars[istep]<self.SigmaThresh and False: 
+                # can be reinstated to stop learning when volume converges
+                if self.debugSave: 
+                    self.debug_store()
+                self.log_print(['Final time selected > ',
+                    str(self.Experiment[0][0])]
+                )
+                self.log_print(['Exiting learning for Reaching Cov. \
+                    Norm. Thrshold of ', str(self.Covars[istep])]
+                )
+                self.log_print([' at Iteration Number ' , str(istep)]) 
+                for iterator in range(len(self.FinalParams)):
+                    self.FinalParams[iterator]= [
+#                        np.mean(self.Particles[:,iterator,istep]), 
+                        self.Updater.est_mean(),
+                        np.std(self.Particles[:,iterator,istep])
+                    ]
+                    self.log_print(['Final Parameters mean and stdev:',
+                        str(self.FinalParams[iterator])]
+                    )
+                self.LogTotLikelihood=self.Updater.log_total_likelihood
+                # if checkloss == True: 
+                #     self.QLosses=(
+                #         (np.resize(self.QLosses, (1,istep)))[0]
+                #     )
+                
+                self.Covars=(np.resize(self.Covars, (1,istep)))[0]
+                self.Particles = self.Particles[:, :, 0:istep]
+                self.Weights = self.Weights[:, 0:istep]
+                self.TrackTime = self.TrackTime[0:istep]
+                
+                break 
+            
+            if istep == self.NumExperiments-1:
+                self.log_print(["Results for QHL on ", self.Name])
+                self.log_print(['Final time selected >',
+                    str(self.Experiment[0][0])]
+                )
+                self.LogTotLikelihood=self.Updater.log_total_likelihood
+                #from pympler import asizeof
+                self.log_print(['Cumulative time.\t Datum:',
+                    self.datum_gather_cumulative_time, '\t Update:',
+                    self.update_cumulative_time]
+                )
+        
+                #self.log_print(['Sizes:\t updater:', asizeof.asizeof(self.Updater), '\t GenSim:', asizeof.asizeof(self.GenSimModel) ])
+                if self.debugSave: 
+                    self.debug_store()
+                
+                self.LearnedParameters = {}
+                self.FinalSigmas  = {}
+                for iterator in range(len(self.FinalParams)):
+                    self.FinalParams[iterator]= [
+#                        np.mean(self.Particles[:,iterator,istep-1]), 
+                        self.Updater.est_mean()[iterator],
+                        np.std(self.Particles[:,iterator,istep-1])
+                    ]
+                    self.log_print([
+                        'Final Parameters mean and stdev (term ',
+                        self.SimOpsNames[iterator] , '):',
+                        str(self.FinalParams[iterator])]
+                    )
+                    self.LearnedParameters[self.SimOpsNames[iterator]] = (
+                        self.FinalParams[iterator][0]
+                    )
+                    self.FinalSigmas[self.SimOpsNames[iterator]] = (
+                        self.FinalParams[iterator][1]
+                    )
+
+#                plt.savefig(posterior_plot,'posterior.png')
+            
+
+            if debug_print:
+                self.log_print(["step ", istep])
+                self.log_print( ["has params: ", self.NewEval])
+                self.log_print(["log total likelihood:",
+                    self.TrackLogTotLikelihood[-1]]
+                )
+
+
+    def resetPrior(self):
+        print("[QML]\n\n\n\n\IN RESET PRIOR\n\n\n")
+        self.Updater.prior = self.Prior
+        self.Updater = qi.SMCUpdater(self.GenSimModel,
+            self.NumParticles, self.Prior, 
+            resample_thresh=self.ResamplerThresh,
+            resampler = qi.LiuWestResampler(a=self.ResamplerA),
+            debug_resampling=False
+        )
+        self.Heuristic = mpgh.multiPGH(self.Updater, 
+            self.SimOpList, inv_field=self.Inv_Field
+        )
+        return 1
+        
+        
+    def learned_info_dict(self):
+        """
+        Place essential information after learning has occured into a dict. 
+        This can be used to recreate the model on another node. 
+        
+        """
+
+        all_post_margs = []
+        for i in range(len(self.FinalParams)):
+            all_post_margs.append(
+                self.Updater.posterior_marginal(idx_param=i)
+            )
+
+        learned_info = {}
+        learned_info['times'] = self.TrackTime
+        learned_info['final_params'] = self.FinalParams
+        learned_info['normalization_record'] = self.Updater.normalization_record
+        learned_info['log_total_likelihood'] = self.Updater.log_total_likelihood
+        learned_info['data_record'] = self.Updater.data_record
+        learned_info['name'] = self.Name
+        learned_info['model_id'] = self.ModelID
+        learned_info['updater'] = pickle.dumps(self.Updater, protocol=2) # TODO regenerate this from mean and std_dev instead of saving it
+        learned_info['final_prior'] = self.Updater.prior # TODO regenerate this from mean and std_dev instead of saving it
+        learned_info['initial_prior'] = self.InitialPrior
+        """
+         1st is still the initial prior! that object does not get updated by the learning!
+        	modify e.g. using the functions defined in /QML_lib/Distrib.py
+         2nd is fine
+        """
+
+        learned_info['posterior_marginal'] = all_post_margs
+        learned_info['initial_params'] = self.SimParams
+        learned_info['volume_list'] = self.VolumeList
+        learned_info['track_eval'] = self.TrackEval
+        learned_info['track_cov_matrices'] = self.TrackCovMatrices
+        learned_info['resample_epochs'] = self.ResampleEpochs
+        learned_info['quadratic_losses'] = self.QLosses
+        learned_info['learned_parameters'] = self.LearnedParameters
+        learned_info['final_sigmas'] = self.FinalSigmas
+        learned_info['cov_matrix'] = self.covmat
+        learned_info['num_particles'] = self.NumParticles
+        learned_info['num_experiments'] = self.NumExperiments
+        learned_info['growth_generator'] = self.GrowthGenerator
+        if self.StoreParticlesWeights or self.QHL_plots:
+            learned_info ['particles'] = self.Particles
+            learned_info['weights'] = self.Weights
+
+        if DataBase.alph(self.Name) == DataBase.alph(self.TrueOpName):
+            print(
+                "[QML] End of learning. Model", 
+                self.ModelID, 
+                "Prior mean", self.Updater.est_mean()
+            )
+            print("Samples from prior:", 
+                self.Prior.sample(10)
+            )
+
+            pickle.dump(
+                self.Updater, 
+                open(
+                    str(
+                        self.ResultsDirectory
+                        + '/TrueModUpdater.p'
+                    ),
+                    'wb'
+                )
+            )
+
+        return learned_info
+        
+        
+    
+    def UpdateKLogTotLikelihood(self, epoch, tpool, stepnum):
+        # Calcalate total log likelihood when the model finishes, compared with all previously completed but still active models. 
+        
+        mytpool = np.setdiff1d(tpool, self.TrackTime[-stepnum-1:-1])
+        
+        self.TrackLogTotLikelihood = np.append(
+            self.TrackLogTotLikelihood, LogL_UpdateCalc(self, tpool)
+        )
+
+
+    def addBayesFactor(self, compared_with, bayes_factor):
+        if compared_with in self.BayesFactors: 
+            self.BayesFactors[compared_with].append(bayes_factor)
+        else: 
+            self.BayesFactors[compared_with] = [bayes_factor]
+            
+            
+    def store_particles(self, debug_dir=None):
+        if debug_dir is not None: 
+            save_dir = debug_dir
+        elif self.debugDirectory is not None: 
+            save_dir = self.debugDirectory
+        else: 
+            self.log_print([
+                "Need to pass debug_dir to QML.debug_save function"]
+            )
+            return False            
+        if not os.path.exists(save_dir):
+            os.makedirs(save_dir)            
+        
+        save_file =  save_dir+'/particles_mod_' +str(self.ModelID)+'.dat'
+        
+        particle_file = open(save_file, 'w')
+        particle_file.write("\n".join(str(elem) for elem in self.Particles.T))
+        particle_file.close()
+        
+    def store_covariances(self, debug_dir=None):
+        if debug_dir is not None: 
+            save_dir = debug_dir
+        elif self.debugDirectory is not None: 
+            save_dir = self.debugDirectory
+        else: 
+            self.log_print(["Need to pass debug_dir to QML.debug_save function"])
+            return False            
+        if not os.path.exists(save_dir):
+            os.makedirs(save_dir)            
+        
+        save_file =  save_dir+'/covariances_mod_' +str(self.ModelID)+'.dat'
+        particle_file = open(save_file, 'w')
+        particle_file.write("\n".join(str(elem) for elem in self.Covars))
+        particle_file.close()
+        
+    def debug_store(self, debug_dir=None): ## Adjust what gets stored here
+        self.store_particles(debug_dir=debug_dir)
+        self.store_covariances(debug_dir=debug_dir)
+        
+    def plotDistributionProgression(self, 
+        renormalise=False, 
+        save_to_file=None
+    ):
+        PlotQMD.plotDistributionProgressionQML(
+            mod = self,
+            num_steps_to_show = 2, 
+            show_means = True,
+            renormalise = renormalise,
+            save_to_file = save_to_file
+        )           
+        
+        
+        
+### Reduced class with only essential information saved ###
+class reducedModel():
+    """
+    Class holds what is required for updates only. 
+    i.e. 
+        - times learned over
+        - final parameters
+        - oplist
+        - true_oplist (?) needed to regenerate GenSimModel identically (necessary?)
+        - true_params (?)
+        - resample_thresh
+        - resample_a [are resampling params needed only for updates?]
+        - Prior (specified by mean and std_dev?)
+    
+    Then initialises an updater and GenSimModel which are used for updates. 
+    """
+    def __init__(
+        self, 
+        model_name, sim_oplist, 
+        true_oplist, true_params,
+        numparticles, modelID, 
+        resample_thresh=0.5, resample_a=0.9, qle=True,
+        probe_dict= None, qid=0,
+        host_name='localhost', port_number=6379,
+        log_file='QMD_log.log'
+    ):
+
+        rds_dbs = rds.databases_from_qmd_id(
+            host_name, 
+            port_number, 
+            qid
+        )
+        qmd_info_db = rds_dbs['qmd_info_db'] 
+        #print("In reduced model. rds_dbs:", rds_dbs)
+      #  print("QMD INFO DB has type", type(qmd_info_db), "\n", qmd_info_db)
+        
+        self.Name = model_name
+        self.ModelID = modelID
+        self.SimOpList = sim_oplist
+        self.ModelID = modelID
+        qmd_info = pickle.loads(qmd_info_db.get('QMDInfo'))
+        self.ProbeDict = pickle.loads(qmd_info_db['ProbeDict'])
+        self.MeasurementType = qmd_info['measurement_type']
+        self.ExperimentalMeasurements = qmd_info['experimental_measurements']
+        self.UseExperimentalData = qmd_info['use_experimental_data']
+        # self.NumParticles = qmd_info['num_particles']
+        # self.NumExperiments = qmd_info['num_experiments']
+        self.NumProbes = qmd_info['num_probes']
+        self.ResamplerThresh = qmd_info['resampler_thresh']
+        self.ResamplerA = qmd_info['resampler_a']
+        self.PGHPrefactor = qmd_info['pgh_prefactor']
+        self.TrueOpList = qmd_info['true_oplist']
+        self.TrueParams = qmd_info['true_params']
+        self.TrueOpName  = qmd_info['true_name']
+        self.QLE = qmd_info['qle']
+        self.UseExpCustom = qmd_info['use_exp_custom']
+        self.StoreParticlesWeights = qmd_info[
+            'store_particles_weights'
+        ]
+        self.BayesFactors = {}
+        self.NumQubits = DataBase.get_num_qubits(self.Name)
+        self.HostName = host_name
+        self.PortNumber = port_number
+        self.Q_id = qid
+        self.log_file = log_file
+        self.expectation_values = {}
+        
+        
+    def log_print(self, to_print_list):
+        identifier = str(str(time_seconds()) +
+            "[QML:Reduced "+ str(self.ModelID) +"; QMD "+str(self.Q_id)+"]"
+        )
+        if type(to_print_list)!=list:
+            to_print_list = list(to_print_list)
+
+        print_strings = [str(s) for s in to_print_list]
+        to_print = " ".join(print_strings)
+        with open(self.log_file, 'a') as write_log_file:
+            print(identifier, str(to_print), file=write_log_file)
+    
+        
+        
+    def updateLearnedValues(self, learned_info=None):
+        """
+        Pass a dict, learned_info, with essential info on 
+        reconstructing the state of the model, updater and GenSimModel
+        
+        """
+
+        rds_dbs = rds.databases_from_qmd_id(
+            self.HostName, self.PortNumber, self.Q_id
+        )
+        learned_models_info = rds_dbs['learned_models_info']
+
+        if learned_info is None:
+            model_id_float = float(self.ModelID)
+            model_id_str = str(model_id_float)
+            try:
+                learned_info = pickle.loads(
+                    learned_models_info.get(model_id_str), 
+                    encoding='latin1'
+                ) # TODO telling pickle which encoding was used, though I'm not sure why/where that encoding was given...        
+            except:
+                print("model_id_str: ", model_id_str)
+                print("model id: ", self.ModelID)
+                print("learned info keys:, ", learned_models_info.keys())
+                print("learned info:, ", learned_models_info.get(model_id_str))
+        self.NumParticles = learned_info['num_particles']
+        self.NumExperiments = learned_info['num_experiments']
+
+        self.Times = learned_info['times']
+        self.FinalParams = learned_info['final_params'] # should be final params from learning process
+        self.SimParams_Final = np.array([[self.FinalParams[0,0]]]) # TODO this won't work for multiple parameters
+        self.Prior = learned_info['final_prior'] # TODO this can be recreated from finalparams, but how for multiple params?
+        self._normalization_record = learned_info['normalization_record']
+        self.log_total_likelihod = learned_info['log_total_likelihood']
+        self.VolumeList = learned_info['volume_list'] 
+        self.TrackEval = np.array(learned_info['track_eval'])
+        self.TrackCovMatrices = np.array(learned_info['track_cov_matrices'])
+        self.ResampleEpochs = learned_info['resample_epochs']
+        self.QuadraticLosses = learned_info['quadratic_losses']
+        self.LearnedParameters = learned_info['learned_parameters']
+        self.FinalSigmas = learned_info['final_sigmas']
+        self.cov_matrix = learned_info['cov_matrix']
+        self.GrowthGenerator = learned_info['growth_generator']
+
+        self.LatexTerm = UserFunctions.get_latex_name(
+            name = self.Name,
+            growth_generator = self.GrowthGenerator
+        )
+
+        self.TrackParameterEstimates = {}
+        num_params = np.shape(self.TrackEval)[1]
+        max_exp = np.shape(self.TrackEval)[0] -1
+        for i in range(num_params):
+            for term in self.LearnedParameters.keys():
+                if self.LearnedParameters[term] == self.TrackEval[max_exp][i]:
+                    self.TrackParameterEstimates[term] = self.TrackEval[:,i]
+
+
+        try:
+            self.Particles = np.array(learned_info['particles'])
+            self.Weights = np.array(learned_info['weights'])
+        except:
+            self.Particles = 'Particles not stored.'
+            self.Weights = 'Weights not stored.'
+        
+        sim_params = list(self.FinalParams[:,0])
+        self.LearnedHamiltonian = np.tensordot(
+            sim_params, 
+            self.SimOpList, 
+            axes=1
+        )
+
+
+    def compute_expectation_values(
+        self, 
+        times = [],
+        plot_probe_path = None,
+        probe = None #  TODO generalise probe
+    ):
+        # TODO expectation_values dict only for |++> probe as is.
+        if probe is None and plot_probe_path is None:
+            probe  = ExpectationValues.n_qubit_plus_state(self.NumQubits)
+        else:
+
+            plot_probe_dict = pickle.load(
+                open(plot_probe_path, 'rb')
+            )
+            probe = plot_probe_dict[self.NumQubits]
+        self.log_print(
+            [
+            "Computing expectation values.", 
+            "\nMeasurement Type:", self.MeasurementType, 
+            "\nLearnedHamiltonian", self.LearnedHamiltonian,
+            "\nPlotProbePath:", plot_probe_path, 
+            "\nProbe:", probe
+            ]
+        )
+
+        for t in times:
+                self.expectation_values[t] = UserFunctions.expectation_value_wrapper(
+                    method=self.MeasurementType,
+                    ham = self.LearnedHamiltonian, 
+                    t = t,
+                    state = probe
+                )
+
+            # if self.UseExperimentalData:
+            #     # self.expectation_values[t] = Evo.hahn_evolution(
+            #     self.expectation_values[t] = Evo.expectation_value_wrapper(
+            #         method='hahn',
+            #         ham = self.LearnedHamiltonian, 
+            #         t = t,
+            #         state = probe
+            #     )
+
+            # else:
+            #     self.expectation_values[t] = (
+            #         # Evo.traced_expectation_value_project_one_qubit_plus(
+            #         Evo.expectation_value_wrapper(
+            #             method='trace_all_but_first',
+            #             ham = self.LearnedHamiltonian, 
+            #             t = t,
+            #             state = probe
+            #         )
+            #     )
+
+
+    def r_squared(
+        self, 
+        min_time = 0,
+        max_time = None 
+    ):
+        exp_times = sorted(list(self.ExperimentalMeasurements.keys()))
+        if max_time is None:
+            max_time = max(exp_times)
+
+        min_time = expdt.nearestAvailableExpTime(exp_times, min_time)
+        max_time = expdt.nearestAvailableExpTime(exp_times, max_time)
+        min_data_idx = exp_times.index(min_time)
+        max_data_idx = exp_times.index(max_time)
+        exp_times = exp_times[min_data_idx:max_data_idx]
+        exp_data = [
+            self.ExperimentalMeasurements[t] for t in exp_times
+        ]
+        # probe = np.array([0.5, 0.5, 0.5, 0.5+0j]) # TODO generalise
+        probe  = ExpectationValues.n_qubit_plus_state(self.NumQubits)
+
+        datamean = np.mean(exp_data[0:max_data_idx])
+        datavar = np.sum( (exp_data[0:max_data_idx] - datamean)**2  )
+
+        ham = self.LearnedHamiltonian
+
+        #print(exp_times)
+        sum_of_residuals = 0
+        
+        available_expectation_values = sorted(list(self.expectation_values.keys()))
+        self.r_squared_of_t = {}
+        for t in exp_times:
+            # TODO if use_experimental_data is False, call full expectatino value function isntead
+            if t in available_expectation_values:
+                sim = self.expectation_values[t]
+            else:
+                # if self.UseExperimentalData==True:
+                #     # sim = ExpectationValues.hahn_evolution(
+                #     sim = UserFunctions.expectation_value_wrapper(
+                #         method='hahn',
+                #         ham=ham, t=t, state=probe
+                #     )
+
+                # else:
+                #     # sim = ExpectationValues.traced_expectation_value_project_one_qubit_plus(
+                #     sim = UserFunctions.expectation_value_wrapper(
+                #         method='trace_all_but_first',
+                #         ham=ham, t=t, state=probe
+                #     )
+
+                sim = UserFunctions.expectation_value_wrapper(
+                    method=self.MeasurementType,
+                    ham=ham, t=t, state=probe
+                )
+                self.expectation_values[t] = sim
+
+            true = self.ExperimentalMeasurements[t]
+            diff_squared = (sim - true)**2
+            sum_of_residuals += diff_squared
+            self.r_squared_of_t[t] = 1 - sum_of_residuals/datavar
+
+        Rsq = 1 - sum_of_residuals/datavar
+        
+        return Rsq
+
+
+    def r_squared_by_epoch(
+        self, 
+        min_time=0,
+        max_time=None,
+        num_points=10 # maximum number of epochs to take R^2 at
+    ):
+        
+        exp_times = sorted(list(self.ExperimentalMeasurements.keys()))
+        if max_time is None:
+            max_time = max(exp_times)
+
+        min_time = expdt.nearestAvailableExpTime(exp_times, min_time)
+        max_time = expdt.nearestAvailableExpTime(exp_times, max_time)
+        min_data_idx = exp_times.index(min_time)
+        max_data_idx = exp_times.index(max_time)
+        exp_times = exp_times[min_data_idx:max_data_idx]
+        exp_data = [
+            self.ExperimentalMeasurements[t] for t in exp_times
+        ]
+        # probe = np.array([0.5, 0.5, 0.5, 0.5+0j]) # TODO generalise
+        probe  = ExpectationValues.n_qubit_plus_state(self.NumQubits)
+
+        datamean = np.mean(exp_data[0:max_data_idx])
+        datavar = np.sum( (exp_data[0:max_data_idx] - datamean)**2  )
+        r_squared_by_epoch =  {}
+        spaced_epochs = np.round(
+            np.linspace(
+                0, 
+                self.NumExperiments-1, 
+                min(self.NumExperiments, num_points))
+        )
+        
+        for e in spaced_epochs:
+
+            ham = np.tensordot(
+                self.TrackEval[int(e)], 
+                self.SimOpList, 
+                axes=1
+            ) # the Hamiltonian this model held at epoch e
+            sum_of_residuals = 0
+            available_expectation_values = sorted(
+                list(self.expectation_values.keys())
+            )
+            for t in exp_times:
+                sim = UserFunctions.expectation_value_wrapper(
+                    method=self.MeasurementType,
+                    ham=ham, 
+                    t=t, 
+                    state=probe
+                )
+
+                # if self.UseExperimentalData==True:
+                #     # sim = ExpectationValues.hahn_evolution(
+                #     sim = UserFunctions.expectation_value_wrapper(
+                #         method='hahn',
+                #         ham=ham, 
+                #         t=t, 
+                #         state=probe
+                #     )
+                # else:
+                #     # sim = ExpectationValues.traced_expectation_value_project_one_qubit_plus(
+                #     sim = UserFunctions.expectation_value_wrapper(
+                #         method='trace_all_but_first',
+                #         ham=ham, 
+                #         t=t, 
+                #         state=probe
+                #     )
+
+                true = self.ExperimentalMeasurements[t]
+                diff_squared = (sim - true)**2
+                sum_of_residuals += diff_squared
+
+            Rsq = 1 - sum_of_residuals/datavar
+            r_squared_by_epoch[e] = Rsq
+
+        return r_squared_by_epoch
+
+
+    
+#        self.GenSimModel = gsi.GenSimQMD_IQLE(oplist=self.SimOpList, modelparams=self.SimParams_Final, true_oplist = self.TrueOpList, trueparams = self.TrueParams, truename=self.TrueOpName,             use_experimental_data = self.UseExperimentalData,
+#            experimental_measurements = self.ExperimentalMeasurements,
+#            experimental_measurement_times=(
+#                self.ExperimentalMeasurementTimes
+#            ),             
+#model_name=self.Name, probe_dict = self.ProbeDict)    # probelist=self.TrueOpList,
+#        self.Updater = qi.SMCUpdater(self.GenSimModel, self.NumParticles, self.Prior, resample_thresh=self.ResamplerThresh , resampler = qi.LiuWestResampler(a=self.ResamplerA), debug_resampling=False) ## TODO does the reduced model instance need an updater or GenSimModel?
+#        self.Updater._normalization_record = self._normalization_record
+ 
+        
+        
+        
+        
+        
+class modelClassForRemoteBayesFactor():
+    """
+    When Bayes factors are calculated remotely (ie on RQ workers), 
+    they require SMCUpdaters etc to do calculations. 
+    This class captures the minimum required to enable these calculations. 
+    These are pickled by the ModelLearningClass to a redis database: 
+    this class unpickles the useful information and generates new instances 
+    of GenSimModel etc. to use in those calculations. 
+    
+    """
+
+
+    def __init__(
+            self,
+            modelID,
+            host_name='localhost',
+            port_number=6379,
+            qid=0,
+            log_file='QMD_log.log'
+        ):
+
+        rds_dbs = rds.databases_from_qmd_id(
+            host_name, 
+            port_number, 
+            qid
+        )
+        qmd_info_db = rds_dbs['qmd_info_db'] 
+        learned_models_info = rds_dbs['learned_models_info']
+    
+        model_id_float = float(modelID)
+        model_id_str = str(model_id_float)
+        try:
+            learned_model_info = pickle.loads(
+                learned_models_info.get(model_id_str), 
+                encoding='latin1'
+            )        
+        except:
+            learned_model_info = pickle.loads(
+                learned_models_info.get(model_id_str)
+            )        
+
+        qmd_info = pickle.loads(qmd_info_db.get('QMDInfo'))
+
+        self.ProbeDict = pickle.loads(qmd_info_db['ProbeDict'])
+        self.ModelID = modelID
+        self.NumParticles = qmd_info['num_particles']
+        self.NumProbes = qmd_info['num_probes']
+        self.PlotProbePath = qmd_info['plot_probe_file']
+        self.ResamplerThresh = qmd_info['resampler_thresh']
+        self.ResamplerA = qmd_info['resampler_a']
+        self.PGHPrefactor = qmd_info['pgh_prefactor']
+        self.TrueOpList = qmd_info['true_oplist']
+        self.TrueParams = qmd_info['true_params']
+        self.TrueOpName  = qmd_info['true_name']
+        self.UseExpCustom = qmd_info['use_exp_custom']
+        self.MeasurementType = qmd_info['measurement_type']
+        self.UseExperimentalData = qmd_info['use_experimental_data']
+        self.ExperimentalMeasurements = qmd_info['experimental_measurements']
+        self.ExperimentalMeasurementTimes = qmd_info['experimental_measurement_times']
+
+        self.log_file = log_file
+        self.Q_id = qid
+
+        self.Name = learned_model_info['name']
+        op = DataBase.operator(self.Name)
+        self.SimOpList = op.constituents_operators # todo, put this in a lighter function
+        self.Times = learned_model_info['times']
+        self.FinalParams = learned_model_info['final_params'] 
+        self.SimParams_Final = np.array([[self.FinalParams[0,0]]]) # TODO this won't work for multiple parameters
+        self.InitialParams = learned_model_info['initial_params']
+        
+        self.Prior = learned_model_info['final_prior'] # TODO this can be recreated from finalparams, but how for multiple params?
+        self.PosteriorMarginal = learned_model_info['posterior_marginal']
+        self.InitialPrior = learned_model_info['initial_prior']
+        self._normalization_record = learned_model_info['normalization_record']
+        self.log_likelihood = learned_model_info['log_total_likelihood']
+        
+        log_identifier = str("Bayes "+str(self.ModelID)) 
+                
+        self.GenSimModel = gsi.GenSimQMD_IQLE(
+            oplist=self.SimOpList,
+            modelparams=self.SimParams_Final, 
+            true_oplist = self.TrueOpList,
+            trueparams = self.TrueParams, 
+            truename=self.TrueOpName,
+            measurement_type = self.MeasurementType,
+            use_experimental_data = self.UseExperimentalData,
+            experimental_measurements = self.ExperimentalMeasurements,
+            experimental_measurement_times=(
+                self.ExperimentalMeasurementTimes
+            ),             
+            model_name=self.Name, num_probes = self.NumProbes, 
+            probe_dict=self.ProbeDict, log_file=self.log_file,
+            log_identifier=log_identifier
+        )    
+
+#         self.Updater = qi.SMCUpdater(
+#             self.GenSimModel, 
+#             self.NumParticles,
+#             self.Prior, 
+#             resample_thresh=self.ResamplerThresh , 
+#             resampler=qi.LiuWestResampler(a=self.ResamplerA), 
+#             debug_resampling=False
+#         )
+#         self.Updater._normalization_record = self._normalization_record
+#         self.Updater.log_likelihood = self.log_likelihood
+        """
+         normalization_record and log_likelihood should be reset when the new model is created for BF calculation
+         why are they inherited from the old ones?
+        """
+        # print(
+        #     "Providing prior to BF model instance {}:\n{}".format(
+        #             self.ModelID, 
+        #             self.Prior
+        #         ),
+        #     "\n updater.est_mean():", self.Updater.est_mean()
+        # )
+
+
+        #self.GenSimModel = pickle.loads(learned_model_info['gen_sim_model'])
+        self.Updater = pickle.loads(learned_model_info['updater'])
+        # TODO not clear which is quicker: generating new instance of classes/updater or unpickling every time.
+        del qmd_info, learned_model_info
+        
+        # could pickle updaters to a redis db for updaters, but first construct these model classes each time a BF is to be computed. 
+
+    def log_print(self, to_print_list):
+        identifier = str(str(time_seconds()) +
+            "[QML:Bayes "+ str(self.ModelID) +"; QMD "+str(self.Q_id)+"]"
+        )
+        if type(to_print_list)!=list:
+            to_print_list = list(to_print_list)
+
+        print_strings = [str(s) for s in to_print_list]
+        to_print = " ".join(print_strings)
+        with open(self.log_file, 'a') as write_log_file:
+            print(identifier, str(to_print), file=write_log_file)
+        
+
+